--- conflicted
+++ resolved
@@ -1,5 +1,6 @@
 (function () {
 
+  window._ = require('lodash');
   window.Nightscout = window.Nightscout || {};
 
   window.Nightscout = {
@@ -8,13 +9,6 @@
     plugins: require('../lib/plugins/')().registerClientDefaults()
   };
 
-<<<<<<< HEAD
-  console.info('plugins', window.Nightscout.plugins);
-=======
-  window._ = require('lodash');
-  window.Nightscout.plugins.registerDefaults();
->>>>>>> ad5ecaa1
-
   console.info("Nightscout bundle ready", window.Nightscout);
 
 })();

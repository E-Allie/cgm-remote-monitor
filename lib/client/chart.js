--- conflicted
+++ resolved
@@ -542,11 +542,7 @@
 
     renderer.addFocusCircles();
     renderer.addTreatmentCircles();
-<<<<<<< HEAD
-    renderer.addBasals(client);
     renderer.addTreatmentProfiles(client);
-=======
->>>>>>> fd8a6a35
 
     // add treatment bubbles
     chart.focus.selectAll('circle')

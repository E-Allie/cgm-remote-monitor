--- conflicted
+++ resolved
@@ -139,13 +139,6 @@
   client.utils = require('../utils')(client.ctx.settings);
 
   client.sbx = sandbox.clientInit(client.ctx, client.now);
-<<<<<<< HEAD
-=======
-  client.rawbg = plugins('rawbg');
-  client.timeago = plugins('timeago');
-  client.direction = plugins('direction');
-  client.errorcodes = plugins('errorcodes');
->>>>>>> 9253c7bc
 
   language.set(client.settings.language).DOMtranslate($);
   client.translate = language.translate;
@@ -1039,7 +1032,7 @@
     );
 
     //all enabled plugins get a chance to set properties, even if they aren't shown
-    plugins.setProperties(client.nowSBX);
+    client.plugins.setProperties(client.nowSBX);
 
     prepareEntries();
     updateTitle();

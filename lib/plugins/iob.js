--- conflicted
+++ resolved
@@ -95,11 +95,7 @@
       info = [{label: 'Last Bolus', value: amount + ' @ ' + when }]
     }
 
-<<<<<<< HEAD
     this.updatePillText(this.roundInsulinForDisplayFormat(this.iob.display) + 'U', 'IOB', info, true);
-=======
-    this.updatePillText(this.iob.display + 'U', 'IOB', info);
->>>>>>> fd70e121
   };
 
   return iob();

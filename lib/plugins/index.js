'use strict';

var _ = require('lodash');

function init() {

  var allPlugins = []
    , enabledPlugins = [];

  function plugins(name) {
    if (name) {
      return _.find(allPlugins, {name: name});
    } else {
      return plugins;
    }
  }

  plugins.base = require('./pluginbase');

  var clientDefaultPlugins = [
    require('./rawbg')()
    , require('./delta')()
    , require('./iob')()
    , require('./cob')()
    , require('./boluswizardpreview')()
    , require('./cannulaage')()
<<<<<<< HEAD
    , require('./upbat')()
=======
    , require('./basalprofile')()
>>>>>>> e5a0d9a4
  ];

  var serverDefaultPlugins = [
    require('./rawbg')()
    , require('./ar2')()
    , require('./simplealarms')()
    , require('./errorcodes')()
    , require('./iob')()
    , require('./cob')()
    , require('./boluswizardpreview')()
    , require('./treatmentnotify')()
  ];

  plugins.registerServerDefaults = function registerServerDefaults() {
    plugins.register(serverDefaultPlugins);
    return plugins;
  };

  plugins.registerClientDefaults = function registerClientDefaults() {
    plugins.register(clientDefaultPlugins);
    return plugins;
  };

  plugins.register = function register(all) {
    _.forEach(all, function eachPlugin(plugin) {
      allPlugins.push(plugin);
    });
  };

  plugins.init = function init(envOrApp) {
    enabledPlugins = [];
    function isEnabled(plugin) {
      //TODO: unify client/server env/app
      var enable = envOrApp.enabledOptions || envOrApp.enable;
      return enable && enable.indexOf(plugin.name) > -1;
    }

    _.forEach(allPlugins, function eachPlugin(plugin) {
      plugin.enabled = isEnabled(plugin);
      if (plugin.enabled) {
        enabledPlugins.push(plugin);
      }
    });
    return plugins;
  };

  plugins.eachPlugin = function eachPlugin(f) {
    _.forEach(allPlugins, f);
  };

  plugins.eachEnabledPlugin = function eachEnabledPlugin(f) {
    _.forEach(enabledPlugins, f);
  };

  plugins.shownPlugins = function(sbx) {
    return _.filter(enabledPlugins, function filterPlugins(plugin) {
      return sbx && sbx.showPlugins && sbx.showPlugins.indexOf(plugin.name) > -1;
    });
  };

  plugins.eachShownPlugins = function eachShownPlugins(sbx, f) {
    _.forEach(plugins.shownPlugins(sbx), f);
  };

  plugins.hasShownType = function hasShownType(pluginType, sbx) {
    return _.find(plugins.shownPlugins(sbx), function findWithType(plugin) {
      return plugin.pluginType == pluginType;
    }) != undefined;
  };

  plugins.setProperties = function setProperties(sbx) {
    plugins.eachEnabledPlugin( function eachPlugin (plugin) {
      plugin.setProperties && plugin.setProperties(sbx.withExtendedSettings(plugin));
    });
  };

  plugins.checkNotifications = function checkNotifications(sbx) {
    plugins.eachEnabledPlugin( function eachPlugin (plugin) {
      plugin.checkNotifications && plugin.checkNotifications(sbx.withExtendedSettings(plugin));
    });
  };

  plugins.updateVisualisations = function updateVisualisations(sbx) {
    plugins.eachShownPlugins(sbx, function eachPlugin(plugin) {
      plugin.updateVisualisation && plugin.updateVisualisation(sbx.withExtendedSettings(plugin));
    });
  };

  plugins.enabledPluginNames = function enabledPluginNames() {
    return _.map(enabledPlugins, function mapped(plugin) {
      return plugin.name;
    }).join(' ');
  };

  plugins.extendedClientSettings = function extendedClientSettings (allExtendedSettings) {
    var clientSettings = {};
    _.forEach(clientDefaultPlugins, function eachClientPlugin (plugin) {
      clientSettings[plugin.name] = allExtendedSettings[plugin.name];
    });
    return clientSettings;
  };

  return plugins();

}

module.exports = init;<|MERGE_RESOLUTION|>--- conflicted
+++ resolved
@@ -24,11 +24,8 @@
     , require('./cob')()
     , require('./boluswizardpreview')()
     , require('./cannulaage')()
-<<<<<<< HEAD
+    , require('./basalprofile')()
     , require('./upbat')()
-=======
-    , require('./basalprofile')()
->>>>>>> e5a0d9a4
   ];
 
   var serverDefaultPlugins = [

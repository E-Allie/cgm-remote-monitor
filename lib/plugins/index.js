--- conflicted
+++ resolved
@@ -95,11 +95,7 @@
   };
 
   //these plugins are either always on or have custom settings
-<<<<<<< HEAD
-  plugins.specialPlugins = 'ar2 delta direction timeago upbat rawbg errorcodes';
-=======
-  plugins.specialPlugins = 'ar2 delta direction upbat rawbg errorcodes profile';
->>>>>>> ca6bc3f7
+  plugins.specialPlugins = 'ar2 delta direction timeago upbat rawbg errorcodes profile';
 
   plugins.shownPlugins = function(sbx) {
     return _.filter(enabledPlugins, function filterPlugins(plugin) {

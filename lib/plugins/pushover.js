--- conflicted
+++ resolved
@@ -14,7 +14,6 @@
 
   var pushoverAPI = setupPushover(env);
 
-<<<<<<< HEAD
   function selectKeys (notify) {
     var keys = null;
 
@@ -46,8 +45,8 @@
       if (levels.isAlarm(notify.level)) {
         //ADJUST RETRY TIME based on WARN or URGENT
         msg.retry = notify.level === levels.URGENT ? times.mins(2).secs : times.mins(15).secs;
-        if (env.baseUrl) {
-          msg.callback = env.baseUrl + '/api/v1/notifications/pushovercallback';
+        if (env.settings && env.settings.baseUrl) {
+          msg.callback = env.settings.baseUrl + '/api/v1/notifications/pushovercallback';
         }
       }
       return msg;
@@ -57,26 +56,6 @@
       console.info('No Pushover Keys defined for', notify);
       if (callback) {
         return callback();
-=======
-  pushover.send = function wrapSend(notify, callback) {
-    var selectedKeys = notify.isAnnouncement ? pushoverAPI.announcementKeys : pushoverAPI.userKeys;
-
-    var msg = {
-      expire: times.mins(15).secs
-      , title: notify.title
-      , message: notify.message
-      , sound: notify.pushoverSound || 'gamelan'
-      , timestamp: new Date()
-      //USE PUSHOVER_EMERGENCY for WARN and URGENT so we get the acks
-      , priority: notify.level >= levels.WARN ? pushover.PRIORITY_EMERGENCY : pushover.PRIORITY_NORMAL
-    };
-
-    if (levels.isAlarm(notify.level)) {
-      //ADJUST RETRY TIME based on WARN or URGENT
-      msg.retry = notify.level === levels.URGENT ? times.mins(2).secs : times.mins(15).secs;
-      if (env.settings && env.settings.baseUrl) {
-        msg.callback = env.settings.baseUrl + '/api/v1/notifications/pushovercallback';
->>>>>>> c368f190
       }
     }
 

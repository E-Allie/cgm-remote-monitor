'use strict';

var es = require('event-stream');
var sgvdata = require('sgvdata');

// declare local constants for time differences
var TIME_10_MINS = 10 * 60 * 1000,
  TIME_15_MINS = 15 * 60 * 1000,
  TIME_30_MINS = TIME_15_MINS * 2;


/**********\
 * Entries
 * Encapsulate persistent storage of sgv entries.
\**********/

<<<<<<< HEAD
function storage(name, storage, pushover, env) {
=======
function find_sgv_query (opts) {
  if (opts && opts.find && opts.find.sgv) {
    Object.keys(opts.find.sgv).forEach(function (key) {
      var is_keyword = /^\$/g;
      if (is_keyword.test(key)) {
        opts.find.sgv[key] = parseInt(opts.find.sgv[key]);
      }
    });
  }
  return opts;
}

function storage(name, storage, pushover) {
>>>>>>> 8889ceb7

  // TODO: Code is a little redundant.

  var with_collection = storage.with_collection(name);

  // query for entries from storage
  function list (opts, fn) {
    with_collection(function (err, collection) {
      // these functions, find, sort, and limit, are used to
      // dynamically configure the request, based on the options we've
      // been given

      // determine find options
      function find ( ) {
        var finder = find_sgv_query(opts);
        var q = finder && finder.find ? finder.find : { };
        return q;
        // return this.find(q);
      }

      // determine sort options
      function sort ( ) {
        return {"date": -1};
        // return this.sort({"date": -1});
      }

      // configure the limit portion of the current query
      function limit ( ) {
        if (opts && opts.count) {
          return this.limit(parseInt(opts.count));
        }
        return this;
      }

      // handle all the results
      function toArray (err, entries) {
        fn(err, entries);
      }

      // now just stitch them all together
      limit.call(collection
          .find(find( ))
          .sort(sort( ))
      ).toArray(toArray);
    });
  }

  // return writable stream to lint each sgv record passing through it
  function map ( ) {
    function iter (item, next) {
      if (item && item.type) {
        return next(null, item);
      }
      return next(null, sgvdata.sync.json.echo(item));
    }
    return es.map(iter);
  }

  // writable stream that persists all records
  // takes function to call when done
  function persist (fn) {
    // receives entire list at end of stream
    function done (err, result) {
      // report any errors
      if (err) return fn(err, result);
      // batch insert a list of records
      create(result, fn);
    }
    // lint and store the entire list
    return es.pipeline(map( ), es.writeArray(done));
  }

  function update (fn) {
    // TODO: implement
  }

  function remove (fn) {
    // TODO: implement
  }

  // store new documents using the storage mechanism
  function create (docs, fn) {
    with_collection(function(err, collection) {
      if (err) { fn(err); return; }
      // potentially a batch insert
      var firstErr = null,
          numDocs = docs.length,
          totalCreated = 0;

      docs.forEach(function(doc) {
        collection.update(doc, doc, {upsert: true}, function (err, created) {
          firstErr = firstErr || err;
          if (++totalCreated === numDocs) {
            fn(firstErr, docs);
          }
        });
        sendPushover(doc);
      });
    });
  }

  function sendPushover(doc) {
    if (doc.type && doc.date && pushover) {
      if (doc.type == 'mbg') {
        sendMBGPushover(doc);
      } else if (doc.type == 'sgv') {
        sendSGVPushover(doc);
      }
    }
  }

  //currently the Android upload will send the last MBG over and over, make sure we get a single notification
  var lastMBGDate = 0;

  function sendMBGPushover(doc) {

    if (doc.mbg && doc.type == 'mbg' && doc.date != lastMBGDate) {
      var offset = new Date().getTime() - doc.date;
      if (offset > TIME_10_MINS) {
        console.info('No MBG Pushover, offset: ' + offset + ' too big, doc.date: ' + doc.date + ', now: ' + new Date().getTime());
      } else {
        var msg = {
          expire: 14400, // 4 hours
          message: '\nMeter BG: ' + doc.mbg,
          title: 'Calibration',
          sound: 'magic',
          timestamp: new Date(doc.date),
          priority: 0,
          retry: 30
        };

        pushover.send(msg, function (err, result) {
          console.log(result);
        });
      }
      lastMBGDate = doc.date;
    }
  }

  // global variable for last alert time
  var lastAlert = 0;
  var lastSGVDate = 0;

  function sendSGVPushover(doc) {

    if (!doc.sgv || doc.type != 'sgv') {
      return;
    }

    var now = new Date().getTime(),
      offset = new Date().getTime() - doc.date;

    if (offset > TIME_10_MINS || doc.date == lastSGVDate) {
      console.info('No SVG Pushover, offset: ' + offset + ' too big, doc.date: ' + doc.date + ', now: ' + new Date().getTime() + ', lastSGVDate: ' + lastSGVDate);
      return;
    }

    // initialize message data
    var sinceLastAlert = now - lastAlert,
      title = 'CGM Alert',
      priority = 0,
      sound = null,
      readingtime = doc.date,
      readago = now - readingtime;

    console.info('now: ' + now);
    console.info('doc.sgv: ' + doc.sgv);
    console.info('doc.direction: ' + doc.direction);
    console.info('doc.date: ' + doc.date);
    console.info('readingtime: ' + readingtime);
    console.info('readago: ' + readago);

    // set vibration pattern; alert value; 0 nothing, 1 normal, 2 low, 3 high
    if (doc.sgv < 39) {
      if (sinceLastAlert > TIME_30_MINS) {
        title = 'CGM Error';
        priority = 1;
        sound = 'persistent';
      }
    } else if (doc.sgv < env.thresholds.bg_low && sinceLastAlert > TIME_15_MINS) {
      title = 'Urgent Low';
      priority = 2;
      sound = 'persistent';
    } else if (doc.sgv < env.thresholds.bg_target_bottom && sinceLastAlert > TIME_15_MINS) {
      title = 'Low';
      priority = 1;
      sound = 'falling';
    } else if (doc.sgv < 120 && doc.direction == 'DoubleDown') {
      title = 'Double Down';
      priority = 1;
      sound = 'falling';
    } else if (doc.sgv == 100 && doc.direction == 'Flat' && sinceLastAlert > TIME_15_MINS) { //Perfect Score - a good time to take a picture :)
      title = 'Perfect';
      priority = 0;
      sound = 'cashregister';
    } else if (doc.sgv > 120 && doc.direction == 'DoubleUp' && sinceLastAlert > TIME_15_MINS) {
      title = 'Double Up';
      priority = 1;
      sound = 'climb';
    } else if (doc.sgv > env.thresholds.bg_target_top && sinceLastAlert > TIME_30_MINS) {
      title = 'High';
      priority = 1;
      sound = 'climb';
    } else if (doc.sgv > env.thresholds.bg_high && sinceLastAlert > TIME_30_MINS) {
      title = 'Urgent High';
      priority = 1;
      sound = 'persistent';
    }

    if (sound != null) {
      lastAlert = now;

      var msg = {
        expire: 14400, // 4 hours
        message: 'BG NOW: ' + doc.sgv,
        title: title,
        sound: sound,
        timestamp: new Date(doc.date),
        priority: priority,
        retry: 30
      };

      pushover.send(msg, function (err, result) {
        console.log(result);
      });
    }


    lastSGVDate = doc.date;
  }

  function getEntry(fn, id) {
    console.info("trying to find entry for id: " + id);
    with_collection(function(err, collection) {
      if (err)
        fn(err);
      else
        collection.findOne({"_id": ObjectID(id)}, function (err, entry) {
          if (err)
            fn(err);
          else
            fn(null, entry);
        });
    });
  }

  function getEntries(fn, count) {
    with_collection(function(err, collection) {
      if (err)
        fn(err);
      else
        collection.find({ }).sort({"date": -1}).limit(count).toArray(function (err, entries) {
          if (err)
            fn(err);
          else
            fn(null, entries);
        });
    });
  }

  // closure to represent the API
  function api ( ) {
    // obtain handle usable for querying the collection associated
    // with these records
    return storage.pool.db.collection(name);
  }

  // Expose all the useful functions
  api.list = list;
  api.echo = sgvdata.sync.json.echo;
  api.map = map;
  api.create = create;
  api.persist = persist;
  api.getEntries = getEntries;
  api.getEntry = getEntry;
  api.indexedFields = indexedFields;
  return api;
}

var indexedFields = [ 'date', 'type', 'sgv' ];
storage.indexedFields = indexedFields;

// expose module
storage.storage = storage;
module.exports = storage;
<|MERGE_RESOLUTION|>--- conflicted
+++ resolved
@@ -14,9 +14,6 @@
  * Encapsulate persistent storage of sgv entries.
 \**********/
 
-<<<<<<< HEAD
-function storage(name, storage, pushover, env) {
-=======
 function find_sgv_query (opts) {
   if (opts && opts.find && opts.find.sgv) {
     Object.keys(opts.find.sgv).forEach(function (key) {
@@ -29,8 +26,7 @@
   return opts;
 }
 
-function storage(name, storage, pushover) {
->>>>>>> 8889ceb7
+function storage(name, storage, pushover, env) {
 
   // TODO: Code is a little redundant.
 

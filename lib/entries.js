'use strict';

var es = require('event-stream');
var sgvdata = require('sgvdata');
var ObjectID = require('mongodb').ObjectID;

/**********\
 * Entries
 * Encapsulate persistent storage of sgv entries.
\**********/

function find_sgv_query (opts) {
  if (opts && opts.find && opts.find.sgv) {
    Object.keys(opts.find.sgv).forEach(function (key) {
      var is_keyword = /^\$/g;
      if (is_keyword.test(key)) {
        opts.find.sgv[key] = parseInt(opts.find.sgv[key]);
      }
    });
  }
  return opts;
}

var TWO_DAYS = 172800000;
function storage(env, ctx) {

  // TODO: Code is a little redundant.

  var with_collection = ctx.store.with_collection(env.mongo_collection);

  function find_options (opts) {
    var finder = find_sgv_query(opts);
    var query = finder && finder.find ? finder.find : null;
    if (query === null) {
      query = { date: { "$gte": Date.now( ) - (86400 * 1000 * 7 * 5)} };
    }
    if (query._id && query._id.length) {
      query._id = ObjectID(query._id);
    }
    return query;
  }

  // query for entries from storage
  function list (opts, fn) {
    with_collection(function (err, collection) {
      // these functions, find, sort, and limit, are used to
      // dynamically configure the request, based on the options we've
      // been given

<<<<<<< HEAD
=======
      // determine find options
      function find ( ) {
        var finder = find_sgv_query(opts);
        var query = finder && finder.find ? finder.find : { };
        if (!query.date && !query.dateString) {
          query.date = { $gte: Date.now( ) - ( TWO_DAYS * 2 ) };
        }
        return query;
      }

>>>>>>> b2e1c661
      // determine sort options
      function sort ( ) {
        return opts && opts.sort || {date: -1};
      }

      // configure the limit portion of the current query
      function limit ( ) {
        if (opts && opts.count) {
          return this.limit(parseInt(opts.count));
        }
        return this;
      }

      // handle all the results
      function toArray (err, entries) {
        fn(err, entries);
      }

      // now just stitch them all together
      limit.call(collection
          .find(find_options(opts))
          .sort(sort( ))
      ).toArray(toArray);
    });
  }

  function remove (opts, fn) {
    with_collection(function (err, collection) {
      collection.remove(find_options(opts), fn)
    });
  }

  // return writable stream to lint each sgv record passing through it
  function map ( ) {
    function iter (item, next) {
      if (item && item.type) {
        return next(null, item);
      }
      return next(null, sgvdata.sync.json.echo(item));
    }
    return es.map(iter);
  }

  // writable stream that persists all records
  // takes function to call when done
  function persist (fn) {
    // receives entire list at end of stream
    function done (err, result) {
      // report any errors
      if (err) { return fn(err, result); }
      // batch insert a list of records
      create(result, fn);
    }
    // lint and store the entire list
    return es.pipeline(map( ), es.writeArray(done));
  }

  //TODO: implement
  //function update (fn) {
  //}
  //
  //function remove (fn) {
  //}

  // store new documents using the storage mechanism
  function create (docs, fn) {
    with_collection(function(err, collection) {
      if (err) { fn(err); return; }
      // potentially a batch insert
      var firstErr = null,
          numDocs = docs.length,
          totalCreated = 0;

      docs.forEach(function(doc) {
        var query  = (doc.sysTime && doc.type) ? {sysTime: doc.sysTime, type: doc.type} : doc;
        collection.update(query, doc, {upsert: true}, function (err) {
          firstErr = firstErr || err;
          if (++totalCreated === numDocs) {
            //TODO: this is triggering a read from Mongo, we can do better
            ctx.bus.emit('data-received');
            fn(firstErr, docs);
          }
        });
      });
    });
  }

  function getEntry(id, fn) {
    with_collection(function(err, collection) {
      if (err) {
        fn(err);
      } else {
        collection.findOne({_id: ObjectID(id)}, function (err, entry) {
          if (err) {
            fn(err);
          } else {
            fn(null, entry);
          }
        });
      }
    });
  }

  // closure to represent the API
  function api ( ) {
    // obtain handle usable for querying the collection associated
    // with these records
    return ctx.store.db.collection(env.mongo_collection);
  }

  // Expose all the useful functions
  api.list = list;
  api.echo = sgvdata.sync.json.echo;
  api.map = map;
  api.create = create;
  api.remove = remove;
  api.persist = persist;
  api.getEntry = getEntry;
  api.indexedFields = [ 'date', 'type', 'sgv', 'sysTime' ];
  return api;
}

// expose module
storage.storage = storage;
module.exports = storage;
<|MERGE_RESOLUTION|>--- conflicted
+++ resolved
@@ -30,9 +30,9 @@
 
   function find_options (opts) {
     var finder = find_sgv_query(opts);
-    var query = finder && finder.find ? finder.find : null;
-    if (query === null) {
-      query = { date: { "$gte": Date.now( ) - (86400 * 1000 * 7 * 5)} };
+    var query = finder && finder.find ? finder.find : { };
+    if (!query.date && !query.dateString) {
+      query.date = { $gte: Date.now( ) - ( TWO_DAYS * 2 ) };
     }
     if (query._id && query._id.length) {
       query._id = ObjectID(query._id);
@@ -47,19 +47,6 @@
       // dynamically configure the request, based on the options we've
       // been given
 
-<<<<<<< HEAD
-=======
-      // determine find options
-      function find ( ) {
-        var finder = find_sgv_query(opts);
-        var query = finder && finder.find ? finder.find : { };
-        if (!query.date && !query.dateString) {
-          query.date = { $gte: Date.now( ) - ( TWO_DAYS * 2 ) };
-        }
-        return query;
-      }
-
->>>>>>> b2e1c661
       // determine sort options
       function sort ( ) {
         return opts && opts.sort || {date: -1};

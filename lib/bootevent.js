--- conflicted
+++ resolved
@@ -19,9 +19,6 @@
     return ctx.bootErrors && ctx.bootErrors.length > 0;
   }
 
-<<<<<<< HEAD
-  function setupStorage (ctx, next) {
-=======
   function augmentSettings (ctx, next) {
     var configURL = env.IMPORT_CONFIG || null;
     var url = require('url');
@@ -50,8 +47,7 @@
     }
   }
 
-  function setupMongo (ctx, next) {
->>>>>>> dd2d0aee
+  function setupStorage (ctx, next) {
 
     if (hasBootErrors(ctx)) {
       return next();
@@ -219,12 +215,8 @@
 
   return require('bootevent')( )
     .acquire(checkEnv)
-<<<<<<< HEAD
+    .acquire(augmentSettings)
     .acquire(setupStorage)
-=======
-    .acquire(augmentSettings)
-    .acquire(setupMongo)
->>>>>>> dd2d0aee
     .acquire(setupAuthorization)
     .acquire(setupInternals)
     .acquire(ensureIndexes)

--- conflicted
+++ resolved
@@ -1,10 +1,6 @@
 {
   "name": "nightscout",
-<<<<<<< HEAD
-  "version": "0.11.2-rc2-20190323",
-=======
-  "version": "0.11.1",
->>>>>>> dc7ea1bf
+  "version": "0.11.2-rc3-20190717",
   "description": "Nightscout acts as a web-based CGM (Continuous Glucose Montinor) to allow multiple caregivers to remotely view a patients glucose data in realtime.",
   "license": "AGPL-3.0",
   "author": "Nightscout Team",
@@ -20,10 +16,12 @@
     "type": "git",
     "url": "https://github.com/nightscout/cgm-remote-monitor.git"
   },
-  "contributors": {
-    "name": "Nightscout Team",
-    "url": "https://github.com/nightscout/cgm-remote-monitor/graphs/contributors"
-  },
+  "contributors": [
+    {
+      "name": "Nightscout Team",
+      "url": "https://github.com/nightscout/cgm-remote-monitor/graphs/contributors"
+    }
+  ],
   "bugs": {
     "url": "https://github.com/nightscout/cgm-remote-monitor/issues"
   },
@@ -70,10 +68,6 @@
     "ejs": "^2.6.1",
     "errorhandler": "^1.5.0",
     "event-stream": "3.3.4",
-<<<<<<< HEAD
-=======
-    "expand-braces": "^0.1.2",
->>>>>>> dc7ea1bf
     "express": "^4.16.4",
     "express-minify": "^1.0.0",
     "flot": "^0.8.3",
@@ -126,16 +120,9 @@
     "nyc": "^14.0.0",
     "should": "^13.2.3",
     "supertest": "^3.4.2",
-<<<<<<< HEAD
     "terser-webpack-plugin": "^1.2.3",
     "webpack-bundle-analyzer": "^3.3.2",
     "webpack-dev-middleware": "^3.7.0",
     "webpack-hot-middleware": "^2.25.0"
-=======
-    "terser-webpack-plugin": "^1.2.2",
-    "webpack": "^4.29.3",
-    "webpack-bundle-analyzer": "^3.0.3",
-    "webpack-cli": "^3.2.3"
->>>>>>> dc7ea1bf
   }
 }
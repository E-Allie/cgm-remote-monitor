--- conflicted
+++ resolved
@@ -60,11 +60,8 @@
     "sgvdata": "git://github.com/ktind/sgvdata.git#wip/protobuf",
     "socket.io": "^0.9.17",
     "git-rev": "git://github.com/bewest/git-rev.git",
-<<<<<<< HEAD
-    "bootevent": "0.0.1"
-=======
+    "bootevent": "0.0.1",
     "forever": "~0.13.0"
->>>>>>> 4f0758a8
   },
   "devDependencies": {
     "istanbul": "~0.3.5",

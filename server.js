/*
* cgm-remote-monitor - web app to broadcast cgm readings
* Copyright (C) 2014 Nightscout contributors.  See the COPYRIGHT file
* at the root directory of this distribution and at
* https://github.com/nightscout/cgm-remote-monitor/blob/master/COPYRIGHT
*
* This program is free software: you can redistribute it and/or modify
* it under the terms of the GNU Affero General Public License as published
* by the Free Software Foundation, either version 3 of the License, or
* (at your option) any later version.
*
* This program is distributed in the hope that it will be useful,
* but WITHOUT ANY WARRANTY; without even the implied warranty of
* MERCHANTABILITY or FITNESS FOR A PARTICULAR PURPOSE.  See the
* GNU Affero General Public License for more details.
*
* You should have received a copy of the GNU Affero General Public License
* along with this program.  If not, see <http://www.gnu.org/licenses/>.
*/

// Description: Basic web server to display data from Dexcom G4.  Requires a database that contains
// the Dexcom SGV data.
'use strict';

///////////////////////////////////////////////////
// DB Connection setup and utils
///////////////////////////////////////////////////

var env = require('./env')( );


///////////////////////////////////////////////////
// setup http server
///////////////////////////////////////////////////
var PORT = env.PORT;

function create (app) {
  var transport = (env.ssl
                ? require('https') : require('http'));
  if (env.ssl) {
    return transport.createServer(env.ssl, app);
  }
  return transport.createServer(app);
}

<<<<<<< HEAD
store(function ready ( ) {
  var server = create( ).listen(PORT);
  console.log('listening', PORT);

  if (env.MQTT_MONITOR) {
    var mqtt = require('./lib/mqtt')(env, entriesStorage, devicestatusStorage);
    var es = require('event-stream');
    es.pipeline(mqtt.entries, entriesStorage.map( ), mqtt.every(entriesStorage));
  }

  ///////////////////////////////////////////////////
  // setup socket io for data and message transmission
  ///////////////////////////////////////////////////
  var websocket = require('./lib/websocket');
  var io = websocket(env, server, entriesStorage, treatmentsStorage, profile);
});
=======
var bootevent = require('./lib/bootevent');
bootevent(env).boot(function booted (ctx) {
    env.store = ctx.store;
    var app = require('./app')(env, ctx);
    var server = create(app).listen(PORT);
    console.log('listening', PORT);
    ///////////////////////////////////////////////////
    // setup socket io for data and message transmission
    ///////////////////////////////////////////////////
    var websocket = require('./lib/websocket');
    var io = websocket(env, server, app.entries, app.treatments, app.profiles, app.devicestatus);
  })
;
>>>>>>> 6705b621

///////////////////////////////////////////////////<|MERGE_RESOLUTION|>--- conflicted
+++ resolved
@@ -43,30 +43,19 @@
   return transport.createServer(app);
 }
 
-<<<<<<< HEAD
-store(function ready ( ) {
-  var server = create( ).listen(PORT);
-  console.log('listening', PORT);
-
-  if (env.MQTT_MONITOR) {
-    var mqtt = require('./lib/mqtt')(env, entriesStorage, devicestatusStorage);
-    var es = require('event-stream');
-    es.pipeline(mqtt.entries, entriesStorage.map( ), mqtt.every(entriesStorage));
-  }
-
-  ///////////////////////////////////////////////////
-  // setup socket io for data and message transmission
-  ///////////////////////////////////////////////////
-  var websocket = require('./lib/websocket');
-  var io = websocket(env, server, entriesStorage, treatmentsStorage, profile);
-});
-=======
 var bootevent = require('./lib/bootevent');
 bootevent(env).boot(function booted (ctx) {
     env.store = ctx.store;
     var app = require('./app')(env, ctx);
     var server = create(app).listen(PORT);
     console.log('listening', PORT);
+
+    if (env.MQTT_MONITOR) {
+      var mqtt = require('./lib/mqtt')(env, app.entries, app.devicestatus);
+      var es = require('event-stream');
+      es.pipeline(mqtt.entries, app.entries.map( ), mqtt.every(app.entries));
+    }
+
     ///////////////////////////////////////////////////
     // setup socket io for data and message transmission
     ///////////////////////////////////////////////////
@@ -74,6 +63,5 @@
     var io = websocket(env, server, app.entries, app.treatments, app.profiles, app.devicestatus);
   })
 ;
->>>>>>> 6705b621
 
 ///////////////////////////////////////////////////
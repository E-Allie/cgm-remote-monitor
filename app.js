'use strict';

var express = require('express');
var compression = require('compression');
var bodyParser = require('body-parser');

function create (env, ctx) {
<<<<<<< HEAD
=======
  ///////////////////////////////////////////////////
  // api and json object variables
  ///////////////////////////////////////////////////
  var api = require('./lib/api/')(env, ctx);
  var ddata = require('./lib/data/endpoints')(env, ctx);

>>>>>>> de0ff7f1
  var app = express();
  var appInfo = env.name + ' ' + env.version;
  app.set('title', appInfo);
  app.enable('trust proxy'); // Allows req.secure test on heroku https connections.

  if (ctx.bootErrors && ctx.bootErrors.length > 0) {
    app.get('*', require('./lib/booterror')(ctx));
    return app;
  }

  ///////////////////////////////////////////////////
  // api and json object variables
  ///////////////////////////////////////////////////
  var api = require('./lib/api/')(env, ctx);

  app.use(compression({filter: function shouldCompress(req, res) {
    //TODO: return false here if we find a condition where we don't want to compress
    // fallback to standard filter function
    return compression.filter(req, res);
  }}));
  // app.use(bodyParser({limit: 1048576 * 50, extended: true }));

  //if (env.api_secret) {
  //    console.log("API_SECRET", env.api_secret);
  //}
  app.use('/api/v1', bodyParser({limit: 1048576 * 50 }), api);

  app.use('/api/v2/properties', ctx.properties);
  app.use('/api/v2/authorization', ctx.authorization.endpoints);
  app.use('/api/v2/ddata', ddata);

  // pebble data
  app.get('/pebble', ctx.pebble);

  // expose swagger.yaml
  app.get('/swagger.yaml', function (req, res) {
    res.sendFile(__dirname + '/swagger.yaml');
  });

  //app.get('/package.json', software);

  // define static server
  //TODO: JC - changed cache to 1 hour from 30d ays to bypass cache hell until we have a real solution
  var staticFiles = express.static(env.static_files, {maxAge: 60 * 60 * 1000});

  // serve the static content
  app.use(staticFiles);

  var bundle = require('./bundle')();
  app.use(bundle);

  // Handle errors with express's errorhandler, to display more readable error messages.
  var errorhandler = require('errorhandler');
  //if (process.env.NODE_ENV === 'development') {
    app.use(errorhandler());
  //}
  return app;
}
module.exports = create;
<|MERGE_RESOLUTION|>--- conflicted
+++ resolved
@@ -5,15 +5,6 @@
 var bodyParser = require('body-parser');
 
 function create (env, ctx) {
-<<<<<<< HEAD
-=======
-  ///////////////////////////////////////////////////
-  // api and json object variables
-  ///////////////////////////////////////////////////
-  var api = require('./lib/api/')(env, ctx);
-  var ddata = require('./lib/data/endpoints')(env, ctx);
-
->>>>>>> de0ff7f1
   var app = express();
   var appInfo = env.name + ' ' + env.version;
   app.set('title', appInfo);
@@ -28,6 +19,7 @@
   // api and json object variables
   ///////////////////////////////////////////////////
   var api = require('./lib/api/')(env, ctx);
+  var ddata = require('./lib/data/endpoints')(env, ctx);
 
   app.use(compression({filter: function shouldCompress(req, res) {
     //TODO: return false here if we find a condition where we don't want to compress

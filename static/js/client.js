'use strict';

<<<<<<< HEAD
window.Nightscout.client(Nightscout.plugins, serverSettings);
=======
(function () {
  'use strict';

  var BRUSH_TIMEOUT = 300000 // 5 minutes in ms
    , DEBOUNCE_MS = 10
    , TOOLTIP_TRANS_MS = 200 // milliseconds
    , UPDATE_TRANS_MS = 750 // milliseconds
    , TEN_SEC_IN_MS =  10000
    , ONE_MIN_IN_MS = 60000
    , FIVE_MINS_IN_MS = 300000
    , THREE_HOURS_MS = 3 * 60 * 60 * 1000
    , TWENTY_FIVE_MINS_IN_MS = 1500000
    , THIRTY_MINS_IN_MS = 1800000
    , SIXTY_MINS_IN_MS = 3600000
    , FORMAT_TIME_12 = '%-I:%M %p'
    , FORMAT_TIME_12_COMAPCT = '%-I:%M'
    , FORMAT_TIME_24 = '%H:%M%'
    , FORMAT_TIME_12_SCALE = '%-I %p'
    , FORMAT_TIME_24_SCALE = '%H'
    , WIDTH_SMALL_DOTS = 400
    , WIDTH_BIG_DOTS = 800;

  var socket
    , isInitialData = false
    , SGVdata = []
    , MBGdata = []
    , latestSGV
    , latestUpdateTime
    , prevSGV
    , treatments
    , profile
    , cal
    , devicestatusData
    , padding = { top: 0, right: 10, bottom: 30, left: 10 }
    , opacity = {current: 1, DAY: 1, NIGHT: 0.5}
    , now = Date.now()
    , data = []
    , foucusRangeMS = THREE_HOURS_MS
    , clientAlarms = {}
    , alarmInProgress = false
    , alarmMessage
    , currentAlarmType = null
    , currentAnnouncement
    , alarmSound = 'alarm.mp3'
    , urgentAlarmSound = 'alarm2.mp3';

  var sbx
    , rawbg = Nightscout.plugins('rawbg')
    , delta = Nightscout.plugins('delta')
    , direction = Nightscout.plugins('direction')
    , errorcodes = Nightscout.plugins('errorcodes')
    , translate = Nightscout.language.translate
    , timeAgo = Nightscout.utils.timeAgo;

  var jqWindow
    , tooltip
    , tickValues
    , charts
    , futureOpacity
    , focus
    , context
    , xScale, xScale2, yScale, yScale2
    , xAxis, yAxis, xAxis2, yAxis2
    , prevChartWidth = 0
    , prevChartHeight = 0
    , focusHeight
    , contextHeight
    , dateFn = function (d) { return new Date(d.mills) }
    , documentHidden = false
    , brush
    , brushTimer
    , brushInProgress = false
    , clip;

  var container = $('.container')
    , bgStatus = $('.bgStatus')
    , currentBG = $('.bgStatus .currentBG')
    , majorPills = $('.bgStatus .majorPills')
    , minorPills = $('.bgStatus .minorPills')
    , statusPills = $('.status .statusPills')
    ;

  Nightscout.language.set(serverSettings.defaults.language).DOMtranslate();
  
  function formatTime(time, compact) {
    var timeFormat = getTimeFormat(false, compact);
    time = d3.time.format(timeFormat)(time);
    if (!isTimeFormat24()) {
      time = time.toLowerCase();
    }
    return time;
  }

  function isTimeFormat24() {
    return browserSettings && browserSettings.timeFormat && parseInt(browserSettings.timeFormat) === 24;
  }

  function getTimeFormat(isForScale, compact) {
    var timeFormat = FORMAT_TIME_12;
    if (isTimeFormat24()) {
      timeFormat = isForScale ? FORMAT_TIME_24_SCALE : FORMAT_TIME_24;
    } else {
      timeFormat = isForScale ? FORMAT_TIME_12_SCALE : (compact ? FORMAT_TIME_12_COMAPCT : FORMAT_TIME_12);
    }

    return timeFormat;
  }

  // lixgbg: Convert mg/dL BG value to metric mmol
  function scaleBg(bg) {
    if (browserSettings.units === 'mmol') {
      return Nightscout.units.mgdlToMMOL(bg);
    } else {
      return bg;
    }
  }

  function generateTitle ( ) {
    function s(value, sep) { return value ? value + ' ' : sep || ''; }

    var title = '';

    var time = latestSGV ? latestSGV.mills : (prevSGV ? prevSGV.mills : -1)
      , ago = timeAgo(time, browserSettings);

    if (ago && ago.status !== 'current') {
      title =  s(ago.value) + s(ago.label, ' - ') + title;
    } else if (latestSGV) {
      var currentMgdl = latestSGV.mgdl;

      if (currentMgdl < 39) {
        title = s(errorcodes.toDisplay(currentMgdl), ' - ') + title;
      } else {
        var deltaDisplay = delta.calc(prevSGV, latestSGV, sbx).display;
        title = s(scaleBg(currentMgdl)) + s(deltaDisplay) + s(direction.info(latestSGV).label) + title;
      }
    }
    return title;
  }

  function resetCustomTitle ( ) {
    var customTitle = browserSettings.customTitle || 'Nightscout';
    $('.customTitle').text(customTitle);
  }

  function checkAnnouncement() {
    var result = {
      inProgress: currentAnnouncement ? Date.now() - currentAnnouncement.received < FIVE_MINS_IN_MS : false
    };

    if (result.inProgress) {
      var message = currentAnnouncement.message.length > 1 ? currentAnnouncement.message : currentAnnouncement.title;
      result.message = message;
      $('.customTitle').text(message);
    } else if (currentAnnouncement) {
      currentAnnouncement = null;
      console.info('cleared announcement');
    }

    return result;
  }

  function updateTitle ( ) {

    var windowTitle;
    var announcementStatus = checkAnnouncement();

    if (alarmMessage && alarmInProgress) {
      $('.customTitle').text(alarmMessage);
      if (!isTimeAgoAlarmType(currentAlarmType)) {
        windowTitle = alarmMessage + ': ' + generateTitle();
      }
    } else if (announcementStatus.inProgress && announcementStatus.message) {
      windowTitle = announcementStatus.message + ': ' + generateTitle();
    } else  {
      resetCustomTitle();
    }

    container.toggleClass('announcing', announcementStatus.inProgress);

    $(document).attr('title', windowTitle || generateTitle());
  }

  // initial setup of chart when data is first made available
  function initializeCharts() {

    // define the parts of the axis that aren't dependent on width or height
    xScale = d3.time.scale()
      .domain(d3.extent(data, dateFn));

    yScale = d3.scale.log()
      .domain([scaleBg(30), scaleBg(510)]);

    xScale2 = d3.time.scale()
      .domain(d3.extent(data, dateFn));

    yScale2 = d3.scale.log()
      .domain([scaleBg(36), scaleBg(420)]);

    var tickFormat = d3.time.format.multi(  [
      ['.%L', function(d) { return d.getMilliseconds(); }],
      [':%S', function(d) { return d.getSeconds(); }],
      ['%I:%M', function(d) { return d.getMinutes(); }],
      [isTimeFormat24() ? '%H:%M' : '%-I %p', function(d) { return d.getHours(); }],
      ['%a %d', function(d) { return d.getDay() && d.getDate() !== 1; }],
      ['%b %d', function(d) { return d.getDate() !== 1; }],
      ['%B', function(d) { return d.getMonth(); }],
      ['%Y', function() { return true; }]
    ]);

    xAxis = d3.svg.axis()
      .scale(xScale)
      .tickFormat(tickFormat)
      .ticks(4)
      .orient('bottom');

    yAxis = d3.svg.axis()
      .scale(yScale)
      .tickFormat(d3.format('d'))
      .tickValues(tickValues)
      .orient('left');

    xAxis2 = d3.svg.axis()
      .scale(xScale2)
      .tickFormat(tickFormat)
      .ticks(6)
      .orient('bottom');

    yAxis2 = d3.svg.axis()
      .scale(yScale2)
      .tickFormat(d3.format('d'))
      .tickValues(tickValues)
      .orient('right');

    // setup a brush
    brush = d3.svg.brush()
      .x(xScale2)
      .on('brushstart', brushStarted)
      .on('brush', brushed)
      .on('brushend', brushEnded);

    updateChart(true);
  }

  // get the desired opacity for context chart based on the brush extent
  function highlightBrushPoints(data) {
    if (data.mills >= brush.extent()[0].getTime() && data.mills <= brush.extent()[1].getTime()) {
      return futureOpacity(data.mills - latestSGV.mills);
    } else {
      return 0.5;
    }
  }

  function addPlaceholderPoints () {
    // TODO: This is a kludge to advance the time as data becomes stale by making old predictor clear (using color = 'none')
    // This shouldn't need to be generated and can be fixed by using xScale.domain([x0,x1]) function with
    // 2 days before now as x0 and 30 minutes from now for x1 for context plot, but this will be
    // required to happen when 'now' event is sent from websocket.js every minute.  When fixed,
    // remove this code and all references to `type: 'server-forecast'`
    var last = _.findLast(data, {type: 'sgv'});
    var lastTime = last && last.mills;
    if (!lastTime) {
      console.error('Bad Data, last point has no mills', last);
      lastTime = Date.now();
    }

    var n = Math.ceil(12 * (1 / 2 + (now - lastTime) / SIXTY_MINS_IN_MS)) + 1;
    for (var i = 1; i <= n; i++) {
      data.push({
        mills: lastTime + (i * FIVE_MINS_IN_MS), mgdl: 100, color: 'none', type: 'server-forecast'
      });
    }
  }

  // clears the current user brush and resets to the current real time data
  function updateBrushToNow(skipBrushing) {

    // get current time range
    var dataRange = d3.extent(data, dateFn);

    // update brush and focus chart with recent data
    d3.select('.brush')
      .transition()
      .duration(UPDATE_TRANS_MS)
      .call(brush.extent([new Date(dataRange[1].getTime() - foucusRangeMS), dataRange[1]]));

    addPlaceholderPoints();

    if (!skipBrushing) {
      brushed(true);

      // clear user brush tracking
      brushInProgress = false;
    }
  }

  function brushStarted() {
    // update the opacity of the context data points to brush extent
    context.selectAll('circle')
      .data(data)
      .style('opacity', 1);
  }

  function brushEnded() {
    // update the opacity of the context data points to brush extent
    context.selectAll('circle')
      .data(data)
      .style('opacity', function (d) { return highlightBrushPoints(d) });
  }

  function alarmingNow() {
    return container.hasClass('alarming');
  }

  function inRetroMode() {
    if (!brush) {
      return false;
    }

    var time = brush.extent()[1].getTime();

    return !alarmingNow() && time - TWENTY_FIVE_MINS_IN_MS < now;
  }

  function brushed(skipTimer) {

    if (!skipTimer) {
      // set a timer to reset focus chart to real-time data
      clearTimeout(brushTimer);
      brushTimer = setTimeout(updateBrushToNow, BRUSH_TIMEOUT);
      brushInProgress = true;
    }

    var brushExtent = brush.extent();

    // ensure that brush extent is fixed at 3.5 hours
    if (brushExtent[1].getTime() - brushExtent[0].getTime() !== foucusRangeMS) {
      // ensure that brush updating is with the time range
      if (brushExtent[0].getTime() + foucusRangeMS > d3.extent(data, dateFn)[1].getTime()) {
        brushExtent[0] = new Date(brushExtent[1].getTime() - foucusRangeMS);
        d3.select('.brush')
          .call(brush.extent([brushExtent[0], brushExtent[1]]));
      } else {
        brushExtent[1] = new Date(brushExtent[0].getTime() + foucusRangeMS);
        d3.select('.brush')
          .call(brush.extent([brushExtent[0], brushExtent[1]]));
      }
    }

    var nowDate = new Date(brushExtent[1] - THIRTY_MINS_IN_MS);

    function updateCurrentSGV(entry) {
        var value = entry.mgdl
          , ago = timeAgo(entry.mills, browserSettings)
          , isCurrent = ago.status === 'current';

      if (value === 9) {
        currentBG.text('');
      } else if (value < 39) {
        currentBG.html(errorcodes.toDisplay(value));
      } else if (value < 40) {
        currentBG.text('LOW');
      } else if (value > 400) {
        currentBG.text('HIGH');
      } else {
        currentBG.text(scaleBg(value));
      }

      bgStatus.toggleClass('current', alarmingNow() || (isCurrent && !inRetroMode()));
      if (!alarmingNow()) {
        container.removeClass('urgent warning inrange');
        if (isCurrent && !inRetroMode()) {
          container.addClass(sgvToColoredRange(value));
        }
      }

      currentBG.toggleClass('icon-hourglass', value === 9);
      currentBG.toggleClass('error-code', value < 39);
      currentBG.toggleClass('bg-limit', value === 39 || value > 400);

      $('.container').removeClass('loading');

    }

    function updatePlugins (sgvs, time) {

      var pluginBase = Nightscout.plugins.base(majorPills, minorPills, statusPills, bgStatus, tooltip);

      sbx = Nightscout.sandbox.clientInit(app
        , browserSettings
        , new Date(time).getTime() //make sure we send a timestamp
        , pluginBase, {
          sgvs: sgvs
          , cals: [cal]
          , treatments: treatments
          , profile: Nightscout.profile
          , uploaderBattery: devicestatusData && devicestatusData.uploaderBattery
        }
      );

      //all enabled plugins get a chance to set properties, even if they aren't shown
      Nightscout.plugins.setProperties(sbx);

      //only shown plugins get a chance to update visualisations
      Nightscout.plugins.updateVisualisations(sbx);
    }

    var nowData = data.filter(function(d) {
      return d.type === 'sgv';
    });

    if (inRetroMode()) {
      var retroTime = brushExtent[1].getTime() - THIRTY_MINS_IN_MS;

      nowData = nowData.filter(function(d) {
        return d.mills >= brushExtent[1].getTime() - (2 * THIRTY_MINS_IN_MS) &&
          d.mills <= brushExtent[1].getTime() - TWENTY_FIVE_MINS_IN_MS;
      });

      // sometimes nowData contains duplicates.  uniq it.
      var lastDate = 0;
      nowData = nowData.filter(function(d) {
        var ok = lastDate + ONE_MIN_IN_MS < d.mills;
        lastDate = d.mills;
        return ok;
      });

      var focusPoint = nowData.length > 0 ? nowData[nowData.length - 1] : null;
      if (focusPoint) {
        updateCurrentSGV(focusPoint);
      } else {
        currentBG.text('---');
        container.removeClass('urgent warning inrange');
      }

      updatePlugins(nowData, retroTime);

      $('#currentTime')
        .text(formatTime(new Date(retroTime), true))
        .css('text-decoration','line-through');

      updateTimeAgo();
    } else {
      // if the brush comes back into the current time range then it should reset to the current time and sg
      nowData = nowData.slice(nowData.length - 2, nowData.length);
      nowDate = now;

      updateCurrentSGV(latestSGV);
      updateClockDisplay();
      updateTimeAgo();
      updatePlugins(nowData, nowDate);

    }

    xScale.domain(brush.extent());

    // get slice of data so that concatenation of predictions do not interfere with subsequent updates
    var focusData = data.slice();

    if (sbx.pluginBase.forecastPoints) {
      focusData = focusData.concat(sbx.pluginBase.forecastPoints);
    }

    // bind up the focus chart data to an array of circles
    // selects all our data into data and uses date function to get current max date
    var focusCircles = focus.selectAll('circle').data(focusData, dateFn);

    var focusRangeAdjustment = foucusRangeMS === THREE_HOURS_MS ? 1 : 1 + ((foucusRangeMS - THREE_HOURS_MS) / THREE_HOURS_MS / 8);

    var dotRadius = function(type) {
      var radius = prevChartWidth > WIDTH_BIG_DOTS ? 4 : (prevChartWidth < WIDTH_SMALL_DOTS ? 2 : 3);
      if (type === 'mbg') {
        radius *= 2;
      } else if (type === 'forecast') {
        radius = Math.min(3, radius - 1);
      } else if (type === 'rawbg') {
        radius = Math.min(2, radius - 1);
      }

      return radius / focusRangeAdjustment;
    };

    function isDexcom(device) {
      return device && device.toLowerCase().indexOf('dexcom') === 0;
    }

    function prepareFocusCircles(sel) {
      var badData = [];
      sel.attr('cx', function (d) {
        if (!d) {
          console.error('Bad data', d);
          return xScale(new Date(0));
        } else if (!d.mills) {
          console.error('Bad data, no mills', d);
          return xScale(new Date(0));
        } else {
          return xScale(new Date(d.mills));
        }
      })
      .attr('cy', function (d) {
        var scaled = sbx.scaleEntry(d);
        if (isNaN(scaled)) {
          badData.push(d);
          return yScale(scaleBg(450));
        } else {
          return yScale(scaled);
        }
      })
      .attr('fill', function (d) { return d.type === 'forecast' ? 'none' : d.color; })
      .attr('opacity', function (d) { return futureOpacity(d.mills - latestSGV.mills); })
      .attr('stroke-width', function (d) { return d.type === 'mbg' ? 2 : d.type === 'forecast' ? 1 : 0; })
      .attr('stroke', function (d) {
        return (isDexcom(d.device) ? 'white' : d.type === 'forecast' ? d.color : '#0099ff');
      })
      .attr('r', function (d) { return dotRadius(d.type); });

      if (badData.length > 0) {
        console.warn('Bad Data: isNaN(sgv)', badData);
      }

      return sel;
    }

    // if already existing then transition each circle to its new position
    prepareFocusCircles(focusCircles.transition().duration(UPDATE_TRANS_MS));

    // if new circle then just display
    prepareFocusCircles(focusCircles.enter().append('circle'))
      .on('mouseover', function (d) {
        if (d.type === 'sgv' || d.type === 'mbg') {
          var bgType = (d.type === 'sgv' ? 'CGM' : (isDexcom(d.device) ? 'Calibration' : 'Meter'))
            , rawbgValue = 0
            , noiseLabel = '';

          if (d.type === 'sgv') {
            if (rawbg.showRawBGs(d.mgdl, d.noise, cal, sbx)) {
              rawbgValue = scaleBg(rawbg.calc(d, cal, sbx));
            }
            noiseLabel = rawbg.noiseCodeToDisplay(d.mgdl, d.noise);
          }

          tooltip.transition().duration(TOOLTIP_TRANS_MS).style('opacity', .9);
          tooltip.html('<strong>' + bgType + ' BG:</strong> ' + sbx.scaleEntry(d) +
            (d.type === 'mbg' ? '<br/><strong>Device: </strong>' + d.device : '') +
            (rawbgValue ? '<br/><strong>Raw BG:</strong> ' + rawbgValue : '') +
            (noiseLabel ? '<br/><strong>Noise:</strong> ' + noiseLabel : '') +
            '<br/><strong>Time:</strong> ' + formatTime(new Date(d.mills)))
            .style('left', (d3.event.pageX) + 'px')
            .style('top', (d3.event.pageY + 15) + 'px');
        }
      })
      .on('mouseout', function (d) {
        if (d.type === 'sgv' || d.type === 'mbg') {
          tooltip.transition()
            .duration(TOOLTIP_TRANS_MS)
            .style('opacity', 0);
        }
      });

    focusCircles.exit()
      .remove();

    // remove all insulin/carb treatment bubbles so that they can be redrawn to correct location
    d3.selectAll('.path').remove();

    // add treatment bubbles
    // a higher bubbleScale will produce smaller bubbles (it's not a radius like focusDotRadius)
    var bubbleScale = (prevChartWidth < WIDTH_SMALL_DOTS ? 4 : (prevChartWidth < WIDTH_BIG_DOTS ? 3 : 2)) * focusRangeAdjustment;

    focus.selectAll('circle')
      .data(treatments)
      .each(function (d) { drawTreatment(d, bubbleScale, true) });

    // transition open-top line to correct location
    focus.select('.open-top')
      .attr('x1', xScale2(brush.extent()[0]))
      .attr('y1', yScale(scaleBg(30)))
      .attr('x2', xScale2(brush.extent()[1]))
      .attr('y2', yScale(scaleBg(30)));

    // transition open-left line to correct location
    focus.select('.open-left')
      .attr('x1', xScale2(brush.extent()[0]))
      .attr('y1', focusHeight)
      .attr('x2', xScale2(brush.extent()[0]))
      .attr('y2', prevChartHeight);

    // transition open-right line to correct location
    focus.select('.open-right')
      .attr('x1', xScale2(brush.extent()[1]))
      .attr('y1', focusHeight)
      .attr('x2', xScale2(brush.extent()[1]))
      .attr('y2', prevChartHeight);

    focus.select('.now-line')
      .transition()
      .duration(UPDATE_TRANS_MS)
      .attr('x1', xScale(nowDate))
      .attr('y1', yScale(scaleBg(36)))
      .attr('x2', xScale(nowDate))
      .attr('y2', yScale(scaleBg(420)));

    context.select('.now-line')
      .transition()
      .attr('x1', xScale2(brush.extent()[1]- THIRTY_MINS_IN_MS))
      .attr('y1', yScale2(scaleBg(36)))
      .attr('x2', xScale2(brush.extent()[1]- THIRTY_MINS_IN_MS))
      .attr('y2', yScale2(scaleBg(420)));

    // update x axis
    focus.select('.x.axis')
      .call(xAxis);

    // add clipping path so that data stays within axis
    focusCircles.attr('clip-path', 'url(#clip)');

    function prepareTreatCircles(sel) {
      function strokeColor (d) {
        var color = 'white';
        if (d.isAnnouncement) {
          color = 'orange';
        } else if (d.glucose) {
          color = 'grey';
        }
        return color;
      }

      function fillColor (d) {
        var color ='grey';
        if (d.isAnnouncement) {
          color = 'orange';
        } else if (d.glucose) {
          color = 'red';
        }
        return color;
      }

      sel.attr('cx', function (d) { return xScale(new Date(d.mills)); })
        .attr('cy', function (d) { return yScale(sbx.scaleEntry(d)); })
        .attr('r', function () { return dotRadius('mbg'); })
        .attr('stroke-width', 2)
        .attr('stroke', strokeColor)
        .attr('fill', fillColor);

      return sel;
    }

    function treatmentTooltip (d) {
      return '<strong>'+translate('Time')+':</strong> ' + formatTime(new Date(d.mills)) + '<br/>' +
        (d.eventType ? '<strong>'+translate('Treatment type')+':</strong> ' + d.eventType + '<br/>' : '') +
        (d.glucose ? '<strong>'+translate('BG')+':</strong> ' + d.glucose + (d.glucoseType ? ' (' + translate(d.glucoseType) + ')': '') + '<br/>' : '') +
        (d.enteredBy ? '<strong>'+translate('Entered by')+':</strong> ' + d.enteredBy + '<br/>' : '') +
        (d.notes ? '<strong>'+translate('Notes')+':</strong> ' + d.notes : '');
    }

    function announcementTooltip (d) {
      return '<strong>'+translate('Time')+':</strong> ' + formatTime(new Date(d.mills)) + '<br/>' +
        (d.eventType ? '<strong>'+translate('Announcement')+'</strong><br/>' : '') +
        (d.notes && d.notes.length > 1 ? '<strong>'+translate('Message')+':</strong> ' + d.notes + '<br/>' : '') +
        (d.enteredBy ? '<strong>'+translate('Entered by')+':</strong> ' + d.enteredBy + '<br/>' : '');
    }

    //NOTE: treatments with insulin or carbs are drawn by drawTreatment()
    // bind up the focus chart data to an array of circles
    var treatCircles = focus.selectAll('rect').data(treatments.filter(function(treatment) {
      return !treatment.carbs && !treatment.insulin;
    }));

    // if already existing then transition each circle to its new position
    prepareTreatCircles(treatCircles.transition().duration(UPDATE_TRANS_MS));

    // if new circle then just display
    prepareTreatCircles(treatCircles.enter().append('circle'))
      .on('mouseover', function (d) {
        tooltip.transition().duration(TOOLTIP_TRANS_MS).style('opacity', .9);
        tooltip.html(d.isAnnouncement ? announcementTooltip(d) : treatmentTooltip(d))
          .style('left', (d3.event.pageX) + 'px')
          .style('top', (d3.event.pageY + 15) + 'px');
      })
      .on('mouseout', function () {
        tooltip.transition()
          .duration(TOOLTIP_TRANS_MS)
          .style('opacity', 0);
      });

    treatCircles.attr('clip-path', 'url(#clip)');
  }

  // called for initial update and updates for resize
  var updateChart = _.debounce(function debouncedUpdateChart(init) {

    if (documentHidden && !init) {
      console.info('Document Hidden, not updating - ' + (new Date()));
      return;
    }
    // get current data range
    var dataRange = d3.extent(data, dateFn);

    // get the entire container height and width subtracting the padding
    var chartWidth = (document.getElementById('chartContainer')
      .getBoundingClientRect().width) - padding.left - padding.right;

    var chartHeight = (document.getElementById('chartContainer')
      .getBoundingClientRect().height) - padding.top - padding.bottom;

    // get the height of each chart based on its container size ratio
    focusHeight = chartHeight * .7;
    contextHeight = chartHeight * .2;

    // get current brush extent
    var currentBrushExtent = brush.extent();

    // only redraw chart if chart size has changed
    if ((prevChartWidth !== chartWidth) || (prevChartHeight !== chartHeight)) {

      prevChartWidth = chartWidth;
      prevChartHeight = chartHeight;

      //set the width and height of the SVG element
      charts.attr('width', chartWidth + padding.left + padding.right)
        .attr('height', chartHeight + padding.top + padding.bottom);

      // ranges are based on the width and height available so reset
      xScale.range([0, chartWidth]);
      xScale2.range([0, chartWidth]);
      yScale.range([focusHeight, 0]);
      yScale2.range([chartHeight, chartHeight - contextHeight]);

      if (init) {

        // if first run then just display axis with no transition
        focus.select('.x')
          .attr('transform', 'translate(0,' + focusHeight + ')')
          .call(xAxis);

        focus.select('.y')
          .attr('transform', 'translate(' + chartWidth + ',0)')
          .call(yAxis);

        // if first run then just display axis with no transition
        context.select('.x')
          .attr('transform', 'translate(0,' + chartHeight + ')')
          .call(xAxis2);

        context.append('g')
          .attr('class', 'x brush')
          .call(d3.svg.brush().x(xScale2).on('brush', brushed))
          .selectAll('rect')
          .attr('y', focusHeight)
          .attr('height', chartHeight - focusHeight);

        // disable resizing of brush
        d3.select('.x.brush').select('.background').style('cursor', 'move');
        d3.select('.x.brush').select('.resize.e').style('cursor', 'move');
        d3.select('.x.brush').select('.resize.w').style('cursor', 'move');

        // create a clipPath for when brushing
        clip = charts.append('defs')
          .append('clipPath')
          .attr('id', 'clip')
          .append('rect')
          .attr('height', chartHeight)
          .attr('width', chartWidth);

        // add a line that marks the current time
        focus.append('line')
          .attr('class', 'now-line')
          .attr('x1', xScale(new Date(now)))
          .attr('y1', yScale(scaleBg(30)))
          .attr('x2', xScale(new Date(now)))
          .attr('y2', yScale(scaleBg(420)))
          .style('stroke-dasharray', ('3, 3'))
          .attr('stroke', 'grey');

        // add a y-axis line that shows the high bg threshold
        focus.append('line')
          .attr('class', 'high-line')
          .attr('x1', xScale(dataRange[0]))
          .attr('y1', yScale(scaleBg(app.thresholds.bg_high)))
          .attr('x2', xScale(dataRange[1]))
          .attr('y2', yScale(scaleBg(app.thresholds.bg_high)))
          .style('stroke-dasharray', ('1, 6'))
          .attr('stroke', '#777');

        // add a y-axis line that shows the high bg threshold
        focus.append('line')
          .attr('class', 'target-top-line')
          .attr('x1', xScale(dataRange[0]))
          .attr('y1', yScale(scaleBg(app.thresholds.bg_target_top)))
          .attr('x2', xScale(dataRange[1]))
          .attr('y2', yScale(scaleBg(app.thresholds.bg_target_top)))
          .style('stroke-dasharray', ('3, 3'))
          .attr('stroke', 'grey');

        // add a y-axis line that shows the low bg threshold
        focus.append('line')
          .attr('class', 'target-bottom-line')
          .attr('x1', xScale(dataRange[0]))
          .attr('y1', yScale(scaleBg(app.thresholds.bg_target_bottom)))
          .attr('x2', xScale(dataRange[1]))
          .attr('y2', yScale(scaleBg(app.thresholds.bg_target_bottom)))
          .style('stroke-dasharray', ('3, 3'))
          .attr('stroke', 'grey');

        // add a y-axis line that shows the low bg threshold
        focus.append('line')
          .attr('class', 'low-line')
          .attr('x1', xScale(dataRange[0]))
          .attr('y1', yScale(scaleBg(app.thresholds.bg_low)))
          .attr('x2', xScale(dataRange[1]))
          .attr('y2', yScale(scaleBg(app.thresholds.bg_low)))
          .style('stroke-dasharray', ('1, 6'))
          .attr('stroke', '#777');

        // add a y-axis line that opens up the brush extent from the context to the focus
        focus.append('line')
          .attr('class', 'open-top')
          .attr('stroke', 'black')
          .attr('stroke-width', 2);

        // add a x-axis line that closes the the brush container on left side
        focus.append('line')
          .attr('class', 'open-left')
          .attr('stroke', 'white');

        // add a x-axis line that closes the the brush container on right side
        focus.append('line')
          .attr('class', 'open-right')
          .attr('stroke', 'white');

        // add a line that marks the current time
        context.append('line')
          .attr('class', 'now-line')
          .attr('x1', xScale(new Date(now)))
          .attr('y1', yScale2(scaleBg(36)))
          .attr('x2', xScale(new Date(now)))
          .attr('y2', yScale2(scaleBg(420)))
          .style('stroke-dasharray', ('3, 3'))
          .attr('stroke', 'grey');

        // add a y-axis line that shows the high bg threshold
        context.append('line')
          .attr('class', 'high-line')
          .attr('x1', xScale(dataRange[0]))
          .attr('y1', yScale2(scaleBg(app.thresholds.bg_target_top)))
          .attr('x2', xScale(dataRange[1]))
          .attr('y2', yScale2(scaleBg(app.thresholds.bg_target_top)))
          .style('stroke-dasharray', ('3, 3'))
          .attr('stroke', 'grey');

        // add a y-axis line that shows the low bg threshold
        context.append('line')
          .attr('class', 'low-line')
          .attr('x1', xScale(dataRange[0]))
          .attr('y1', yScale2(scaleBg(app.thresholds.bg_target_bottom)))
          .attr('x2', xScale(dataRange[1]))
          .attr('y2', yScale2(scaleBg(app.thresholds.bg_target_bottom)))
          .style('stroke-dasharray', ('3, 3'))
          .attr('stroke', 'grey');

      } else {

        // for subsequent updates use a transition to animate the axis to the new position
        var focusTransition = focus.transition().duration(UPDATE_TRANS_MS);

        focusTransition.select('.x')
          .attr('transform', 'translate(0,' + focusHeight + ')')
          .call(xAxis);

        focusTransition.select('.y')
          .attr('transform', 'translate(' + chartWidth + ', 0)')
          .call(yAxis);

        var contextTransition = context.transition().duration(UPDATE_TRANS_MS);

        contextTransition.select('.x')
          .attr('transform', 'translate(0,' + chartHeight + ')')
          .call(xAxis2);

        if (clip) {
          // reset clip to new dimensions
          clip.transition()
            .attr('width', chartWidth)
            .attr('height', chartHeight);
        }

        // reset brush location
        context.select('.x.brush')
          .selectAll('rect')
          .attr('y', focusHeight)
          .attr('height', chartHeight - focusHeight);

        // clear current brush
        d3.select('.brush').call(brush.clear());

        // redraw old brush with new dimensions
        d3.select('.brush').transition().duration(UPDATE_TRANS_MS).call(brush.extent(currentBrushExtent));

        // transition lines to correct location
        focus.select('.high-line')
          .transition()
          .duration(UPDATE_TRANS_MS)
          .attr('x1', xScale(currentBrushExtent[0]))
          .attr('y1', yScale(scaleBg(app.thresholds.bg_high)))
          .attr('x2', xScale(currentBrushExtent[1]))
          .attr('y2', yScale(scaleBg(app.thresholds.bg_high)));

        focus.select('.target-top-line')
          .transition()
          .duration(UPDATE_TRANS_MS)
          .attr('x1', xScale(currentBrushExtent[0]))
          .attr('y1', yScale(scaleBg(app.thresholds.bg_target_top)))
          .attr('x2', xScale(currentBrushExtent[1]))
          .attr('y2', yScale(scaleBg(app.thresholds.bg_target_top)));

        focus.select('.target-bottom-line')
          .transition()
          .duration(UPDATE_TRANS_MS)
          .attr('x1', xScale(currentBrushExtent[0]))
          .attr('y1', yScale(scaleBg(app.thresholds.bg_target_bottom)))
          .attr('x2', xScale(currentBrushExtent[1]))
          .attr('y2', yScale(scaleBg(app.thresholds.bg_target_bottom)));

        focus.select('.low-line')
          .transition()
          .duration(UPDATE_TRANS_MS)
          .attr('x1', xScale(currentBrushExtent[0]))
          .attr('y1', yScale(scaleBg(app.thresholds.bg_low)))
          .attr('x2', xScale(currentBrushExtent[1]))
          .attr('y2', yScale(scaleBg(app.thresholds.bg_low)));

        // transition open-top line to correct location
        focus.select('.open-top')
          .transition()
          .duration(UPDATE_TRANS_MS)
          .attr('x1', xScale2(currentBrushExtent[0]))
          .attr('y1', yScale(scaleBg(30)))
          .attr('x2', xScale2(currentBrushExtent[1]))
          .attr('y2', yScale(scaleBg(30)));

        // transition open-left line to correct location
        focus.select('.open-left')
          .transition()
          .duration(UPDATE_TRANS_MS)
          .attr('x1', xScale2(currentBrushExtent[0]))
          .attr('y1', focusHeight)
          .attr('x2', xScale2(currentBrushExtent[0]))
          .attr('y2', chartHeight);

        // transition open-right line to correct location
        focus.select('.open-right')
          .transition()
          .duration(UPDATE_TRANS_MS)
          .attr('x1', xScale2(currentBrushExtent[1]))
          .attr('y1', focusHeight)
          .attr('x2', xScale2(currentBrushExtent[1]))
          .attr('y2', chartHeight);

        // transition high line to correct location
        context.select('.high-line')
          .transition()
          .duration(UPDATE_TRANS_MS)
          .attr('x1', xScale2(dataRange[0]))
          .attr('y1', yScale2(scaleBg(app.thresholds.bg_target_top)))
          .attr('x2', xScale2(dataRange[1]))
          .attr('y2', yScale2(scaleBg(app.thresholds.bg_target_top)));

        // transition low line to correct location
        context.select('.low-line')
          .transition()
          .duration(UPDATE_TRANS_MS)
          .attr('x1', xScale2(dataRange[0]))
          .attr('y1', yScale2(scaleBg(app.thresholds.bg_target_bottom)))
          .attr('x2', xScale2(dataRange[1]))
          .attr('y2', yScale2(scaleBg(app.thresholds.bg_target_bottom)));
      }
    }

    // update domain
    xScale2.domain(dataRange);

    // only if a user brush is not active, update brush and focus chart with recent data
    // else, just transition brush
    var updateBrush = d3.select('.brush').transition().duration(UPDATE_TRANS_MS);
    if (!brushInProgress) {
      updateBrush
        .call(brush.extent([new Date(dataRange[1].getTime() - foucusRangeMS), dataRange[1]]));
      brushed(true);
    } else {
      updateBrush
        .call(brush.extent([new Date(currentBrushExtent[1].getTime() - foucusRangeMS), currentBrushExtent[1]]));
      brushed(true);
    }

    // bind up the context chart data to an array of circles
    var contextCircles = context.selectAll('circle')
      .data(data);

    function prepareContextCircles(sel) {
      var badData = [];
      sel.attr('cx', function (d) { return xScale2(new Date(d.mills)); })
        .attr('cy', function (d) {
          var scaled = sbx.scaleEntry(d);
          if (isNaN(scaled)) {
            badData.push(d);
            return yScale2(scaleBg(450));
          } else {
            return yScale2(scaled);
          }
        })
        .attr('fill', function (d) { return d.color; })
        .style('opacity', function (d) { return highlightBrushPoints(d) })
        .attr('stroke-width', function (d) { return d.type === 'mbg' ? 2 : 0; })
        .attr('stroke', function ( ) { return 'white'; })
        .attr('r', function (d) { return d.type === 'mbg' ? 4 : 2; });

      if (badData.length > 0) {
        console.warn('Bad Data: isNaN(sgv)', badData);
      }

      return sel;
    }

    // if already existing then transition each circle to its new position
    prepareContextCircles(contextCircles.transition().duration(UPDATE_TRANS_MS));

    // if new circle then just display
    prepareContextCircles(contextCircles.enter().append('circle'));

    contextCircles.exit()
      .remove();

    // update x axis domain
    context.select('.x')
      .call(xAxis2);
  }, DEBOUNCE_MS);

  function sgvToColor(sgv) {
    var color = 'grey';

    if (browserSettings.theme === 'colors') {
      if (sgv > app.thresholds.bg_high) {
        color = 'red';
      } else if (sgv > app.thresholds.bg_target_top) {
        color = 'yellow';
      } else if (sgv >= app.thresholds.bg_target_bottom && sgv <= app.thresholds.bg_target_top) {
        color = '#4cff00';
      } else if (sgv < app.thresholds.bg_low) {
        color = 'red';
      } else if (sgv < app.thresholds.bg_target_bottom) {
        color = 'yellow';
      }
    }

    return color;
  }

  function sgvToColoredRange(sgv) {
    var range = '';

    if (browserSettings.theme === 'colors') {
      if (sgv > app.thresholds.bg_high) {
        range = 'urgent';
      } else if (sgv > app.thresholds.bg_target_top) {
        range = 'warning';
      } else if (sgv >= app.thresholds.bg_target_bottom && sgv <= app.thresholds.bg_target_top) {
        range = 'inrange';
      } else if (sgv < app.thresholds.bg_low) {
        range = 'urgent';
      } else if (sgv < app.thresholds.bg_target_bottom) {
        range = 'warning';
      }
    }

    return range;
  }


  function generateAlarm(file, reason) {
    alarmInProgress = true;
    alarmMessage = reason && reason.title;
    var selector = '.audio.alarms audio.' + file;

    if (!alarmingNow()) {
      d3.select(selector).each(function () {
        var audio = this;
        playAlarm(audio);
        $(this).addClass('playing');
      });
    }

    container.addClass('alarming').addClass(file === urgentAlarmSound ? 'urgent' : 'warning');

    updateTitle();
  }

  function playAlarm(audio) {
    // ?mute=true disables alarms to testers.
    if (querystring.mute !== 'true') {
      audio.play();
    } else {
      showNotification('Alarm was muted (?mute=true)');
    }
  }

  function stopAlarm(isClient, silenceTime) {
    alarmInProgress = false;
    alarmMessage = null;
    container.removeClass('urgent warning');
    d3.selectAll('audio.playing').each(function () {
      var audio = this;
      audio.pause();
      $(this).removeClass('playing');
    });

    closeNotification();
    container.removeClass('alarming');

    updateTitle();

    // only emit ack if client invoke by button press
    if (isClient) {
      if (isTimeAgoAlarmType(currentAlarmType)) {
        container.removeClass('alarming-timeago');
        var alarm = getClientAlarm(currentAlarmType);
        alarm.lastAckTime = Date.now();
        alarm.silenceTime = silenceTime;
      }
      socket.emit('ack', currentAlarmType || 'alarm', silenceTime);
    }

    brushed(false);
  }

  ////////////////////////////////////////////////////////////////////////////////////////////////////////////////////////
  //draw a compact visualization of a treatment (carbs, insulin)
  ////////////////////////////////////////////////////////////////////////////////////////////////////////////////////////
  function drawTreatment(treatment, scale, showValues) {

    if (!treatment.carbs && !treatment.insulin) { return; }

    // don't render the treatment if it's not visible
    if (Math.abs(xScale(new Date(treatment.mills))) > window.innerWidth) { return; }

    var CR = treatment.CR || 20;
    var carbs = treatment.carbs || CR;
    var insulin = treatment.insulin || 1;

    var R1 = Math.sqrt(Math.min(carbs, insulin * CR)) / scale,
      R2 = Math.sqrt(Math.max(carbs, insulin * CR)) / scale,
      R3 = R2 + 8 / scale;

    if (isNaN(R1) || isNaN(R3) || isNaN(R3)) {
      console.warn('Bad Data: Found isNaN value in treatment', treatment);
      return;
    }

    var arc_data = [
      { 'element': '', 'color': 'white', 'start': -1.5708, 'end': 1.5708, 'inner': 0, 'outer': R1 },
      { 'element': '', 'color': 'transparent', 'start': -1.5708, 'end': 1.5708, 'inner': R2, 'outer': R3 },
      { 'element': '', 'color': '#0099ff', 'start': 1.5708, 'end': 4.7124, 'inner': 0, 'outer': R1 },
      { 'element': '', 'color': 'transparent', 'start': 1.5708, 'end': 4.7124, 'inner': R2, 'outer': R3 }
    ];

    arc_data[0].outlineOnly = !treatment.carbs;
    arc_data[2].outlineOnly = !treatment.insulin;

    if (treatment.carbs > 0) {
      arc_data[1].element = Math.round(treatment.carbs) + ' g';
    }

    if (treatment.insulin > 0) {
      arc_data[3].element = Math.round(treatment.insulin * 100) / 100 + ' U';
    }

    var arc = d3.svg.arc()
      .innerRadius(function (d) { return 5 * d.inner; })
      .outerRadius(function (d) { return 5 * d.outer; })
      .endAngle(function (d) { return d.start; })
      .startAngle(function (d) { return d.end; });

    var treatmentDots = focus.selectAll('treatment-dot')
      .data(arc_data)
      .enter()
      .append('g')
      .attr('transform', 'translate(' + xScale(new Date(treatment.mills)) + ', ' + yScale(sbx.scaleEntry(treatment)) + ')')
      .on('mouseover', function () {
        tooltip.transition().duration(TOOLTIP_TRANS_MS).style('opacity', .9);
        tooltip.html('<strong>'+translate('Time')+':</strong> ' + formatTime(new Date(treatment.mills)) + '<br/>' + '<strong>'+translate('Treatment type')+':</strong> ' + translate(treatment.eventType) + '<br/>' +
            (treatment.carbs ? '<strong>'+translate('Carbs')+':</strong> ' + treatment.carbs + '<br/>' : '') +
            (treatment.insulin ? '<strong>'+translate('Insulin')+':</strong> ' + treatment.insulin + '<br/>' : '') +
            (treatment.glucose ? '<strong>'+translate('BG')+':</strong> ' + treatment.glucose + (treatment.glucoseType ? ' (' + translate(treatment.glucoseType) + ')': '') + '<br/>' : '') +
            (treatment.enteredBy ? '<strong>'+translate('Entered by')+':</strong> ' + treatment.enteredBy + '<br/>' : '') +
            (treatment.notes ? '<strong>'+translate('Notes')+':</strong> ' + treatment.notes : '')
        )
          .style('left', (d3.event.pageX) + 'px')
          .style('top', (d3.event.pageY + 15) + 'px');
      })
      .on('mouseout', function () {
        tooltip.transition()
          .duration(TOOLTIP_TRANS_MS)
          .style('opacity', 0);
      });

    treatmentDots.append('path')
      .attr('class', 'path')
      .attr('fill', function (d) { return d.outlineOnly ? 'transparent' : d.color; })
      .attr('stroke-width', function (d) { return d.outlineOnly ? 1 : 0; })
      .attr('stroke', function (d) { return d.color; })
      .attr('id', function (d, i) { return 's' + i; })
      .attr('d', arc);


    // labels for carbs and insulin
    if (showValues) {
      var label = treatmentDots.append('g')
        .attr('class', 'path')
        .attr('id', 'label')
        .style('fill', 'white');
      label.append('text')
        .style('font-size', 40 / scale)
        .style('text-shadow', '0px 0px 10px rgba(0, 0, 0, 1)')
        .attr('text-anchor', 'middle')
        .attr('dy', '.35em')
        .attr('transform', function (d) {
          d.outerRadius = d.outerRadius * 2.1;
          d.innerRadius = d.outerRadius * 2.1;
          return 'translate(' + arc.centroid(d) + ')';
        })
        .text(function (d) { return d.element; });
    }
  }

  function updateClock() {
    updateClockDisplay();
    var interval = (60 - (new Date()).getSeconds()) * 1000 + 5;
    setTimeout(updateClock,interval);

    updateTimeAgo();

    // Dim the screen by reducing the opacity when at nighttime
    if (browserSettings.nightMode) {
      var dateTime = new Date();
      if (opacity.current !== opacity.NIGHT && (dateTime.getHours() > 21 || dateTime.getHours() < 7)) {
        $('body').css({ 'opacity': opacity.NIGHT });
      } else {
        $('body').css({ 'opacity': opacity.DAY });
      }
    }
  }

  function updateClockDisplay() {
    if (inRetroMode()) {
      return;
    }
    now = Date.now();
    $('#currentTime').text(formatTime(new Date(now), true)).css('text-decoration', '');
  }

  function getClientAlarm(type) {
    var alarm = clientAlarms[type];
    if (!alarm) {
      alarm = { type: type };
      clientAlarms[type] = alarm;
    }
    return alarm;
  }

  function isTimeAgoAlarmType(alarmType) {
    return alarmType === 'warnTimeAgo' || alarmType === 'urgentTimeAgo';
  }

  function isStale (ago) {
    return browserSettings.alarmTimeAgoWarn && ago.status === 'warn'
      || browserSettings.alarmTimeAgoUrgent && ago.status === 'urgent';
  }

  function notAcked (alarm) {
    return Date.now() >= (alarm.lastAckTime || 0) + (alarm.silenceTime || 0);
  }

  function checkTimeAgoAlarm(ago) {
    var level = ago.status
      , alarm = getClientAlarm(level + 'TimeAgo');

    if (isStale(ago) && notAcked(alarm)) {
      currentAlarmType = alarm.type;
      console.info('generating timeAgoAlarm', alarm.type);
      container.addClass('alarming-timeago');
      var message = {'title': 'Last data received ' + [ago.value, ago.label].join(' ')};
      var sound = level === 'warn' ? alarmSound : urgentAlarmSound;
      generateAlarm(sound, message);
    }

    container.toggleClass('alarming-timeago', ago.status !== 'current');

    if (alarmingNow() && ago.status === 'current' && isTimeAgoAlarmType(currentAlarmType)) {
      stopAlarm(true, ONE_MIN_IN_MS);
    }
  }

  function updateTimeAgo() {
    var lastEntry = $('#lastEntry')
      , time = latestSGV ? latestSGV.mills : -1
      , ago = timeAgo(time, browserSettings)
      , retroMode = inRetroMode();

    function updateTimeAgoPill() {
      if (retroMode || !ago.value) {
        lastEntry.find('em').hide();
      } else {
        lastEntry.find('em').show().text(ago.value);
      }
      if (retroMode || ago.label) {
        lastEntry.find('label').show().text(retroMode ? 'RETRO' : ago.label);
      } else {
        lastEntry.find('label').hide();
      }
    }

    lastEntry.removeClass('current warn urgent');
    lastEntry.addClass(ago.status);

    if (ago.status !== 'current') {
      updateTitle();
    }
    checkTimeAgoAlarm(ago);

    updateTimeAgoPill();
  }

  function init() {

    jqWindow = $(window);

    tooltip = d3.select('body').append('div')
      .attr('class', 'tooltip')
      .style('opacity', 0);

    // Tick Values
    if (browserSettings.units === 'mmol') {
      tickValues = [
        2.0
        , Math.round(scaleBg(app.thresholds.bg_low))
        , Math.round(scaleBg(app.thresholds.bg_target_bottom))
        , 6.0
        , Math.round(scaleBg(app.thresholds.bg_target_top))
        , Math.round(scaleBg(app.thresholds.bg_high))
        , 22.0
      ];
    } else {
      tickValues = [
        40
        , app.thresholds.bg_low
        , app.thresholds.bg_target_bottom
        , 120
        , app.thresholds.bg_target_top
        , app.thresholds.bg_high
        , 400
      ];
    }

    futureOpacity = d3.scale.linear( )
      .domain([TWENTY_FIVE_MINS_IN_MS, SIXTY_MINS_IN_MS])
      .range([0.8, 0.1]);

    // create svg and g to contain the chart contents
    charts = d3.select('#chartContainer').append('svg')
      .append('g')
      .attr('class', 'chartContainer')
      .attr('transform', 'translate(' + padding.left + ',' + padding.top + ')');

    focus = charts.append('g');

    // create the x axis container
    focus.append('g')
      .attr('class', 'x axis');

    // create the y axis container
    focus.append('g')
      .attr('class', 'y axis');

    context = charts.append('g');

    // create the x axis container
    context.append('g')
      .attr('class', 'x axis');

    // create the y axis container
    context.append('g')
      .attr('class', 'y axis');

    function updateTimeAgoSoon() {
      setTimeout(function updatingTimeAgoNow() {
        updateTimeAgo();
      }, TEN_SEC_IN_MS);
    }

    function refreshChart(updateToNow) {
      if (updateToNow) {
        updateBrushToNow();
      }
      updateChart(false);
      updateTimeAgoSoon();
    }

    (function watchVisibility ( ) {
      // Set the name of the hidden property and the change event for visibility
      var hidden, visibilityChange;
      if (typeof document.hidden !== 'undefined') {
        hidden = 'hidden';
        visibilityChange = 'visibilitychange';
      } else if (typeof document.mozHidden !== 'undefined') {
        hidden = 'mozHidden';
        visibilityChange = 'mozvisibilitychange';
      } else if (typeof document.msHidden !== 'undefined') {
        hidden = 'msHidden';
        visibilityChange = 'msvisibilitychange';
      } else if (typeof document.webkitHidden !== 'undefined') {
        hidden = 'webkitHidden';
        visibilityChange = 'webkitvisibilitychange';
      }

      document.addEventListener(visibilityChange, function visibilityChanged ( ) {
        var prevHidden = documentHidden;
        documentHidden = document[hidden];

        if (prevHidden && !documentHidden) {
          console.info('Document now visible, updating - ' + new Date());
          refreshChart(true);
        }
      });
    })();

    window.onresize = refreshChart;

    updateClock();
    updateTimeAgoSoon();

    var silenceDropdown = new Dropdown('.dropdown-menu');

    $('.bgButton').click(function (e) {
      if (alarmingNow()) {
        silenceDropdown.open(e);
      }
    });

    $('#silenceBtn').find('a').click(function (e) {
      stopAlarm(true, $(this).data('snooze-time'));
      e.preventDefault();
    });

    $('.focus-range li').click(function(e) {
      var li = $(e.target);
      $('.focus-range li').removeClass('selected');
      li.addClass('selected');
      var hours = Number(li.data('hours'));
      foucusRangeMS = (hours * 60 * 60 * 1000) + THIRTY_MINS_IN_MS;
      refreshChart();
    });

    ////////////////////////////////////////////////////////////////////////////////////////////////////////////////////////
    // Client-side code to connect to server and handle incoming data
    ////////////////////////////////////////////////////////////////////////////////////////////////////////////////////////
    socket = io.connect();

    function mergeDataUpdate(isDelta, cachedDataArray, receivedDataArray) {

      function nsArrayDiff(oldArray, newArray) {
        var seen = {};
        var l = oldArray.length;
        for (var i = 0; i < l; i++) { seen[oldArray[i].mills] = true }
        var result = [];
        l = newArray.length;
        for (var j = 0; j < l; j++) { if (!seen.hasOwnProperty(newArray[j].mills)) { result.push(newArray[j]); console.log('delta data found'); } }
        return result;
      }

      // If there was no delta data, just return the original data
      if (!receivedDataArray) {
        return cachedDataArray;
      }

      // If this is not a delta update, replace all data
      if (!isDelta) {
        return receivedDataArray;
      }

      // If this is delta, calculate the difference, merge and sort
      var diff = nsArrayDiff(cachedDataArray,receivedDataArray);
      return cachedDataArray.concat(diff).sort(function(a, b) {
        return a.mills - b.mills;
      });
    }

    socket.on('dataUpdate', function receivedSGV(d) {

      if (!d) {
        return;
      }

      // Calculate the diff to existing data and replace as needed

      SGVdata = mergeDataUpdate(d.delta, SGVdata, d.sgvs);
      MBGdata = mergeDataUpdate(d.delta,MBGdata, d.mbgs);
      treatments = mergeDataUpdate(d.delta,treatments, d.treatments);

      if (d.profiles) {
        profile = d.profiles[0];
        Nightscout.profile.loadData(d.profiles);
      }

      if (d.cals) { cal = d.cals[d.cals.length-1]; }
      if (d.devicestatus) { devicestatusData = d.devicestatus; }

      // Do some reporting on the console
      console.log('Total SGV data size', SGVdata.length);
      console.log('Total treatment data size', treatments.length);

      // Post processing after data is in

      if (d.sgvs) {
        // change the next line so that it uses the prediction if the signal gets lost (max 1/2 hr)
        latestUpdateTime = Date.now();
        latestSGV = SGVdata[SGVdata.length - 1];
        prevSGV = SGVdata[SGVdata.length - 2];
      }

      var temp1 = [ ];
      if (cal && rawbg.isEnabled(sbx)) {
        temp1 = SGVdata.map(function (entry) {
          var rawbgValue = rawbg.showRawBGs(entry.mgdl, entry.noise, cal, sbx) ? rawbg.calc(entry, cal, sbx) : 0;
          if (rawbgValue > 0) {
            return { mills: entry.mills - 2000, mgdl: rawbgValue, color: 'white', type: 'rawbg' };
          } else {
            return null;
          }
        }).filter(function(entry) { return entry !== null; });
      }
      var temp2 = SGVdata.map(function (obj) {
        return { mills: obj.mills, mgdl: obj.mgdl, direction: obj.direction, color: sgvToColor(obj.mgdl), type: 'sgv', noise: obj.noise, filtered: obj.filtered, unfiltered: obj.unfiltered};
      });
      data = [];
      data = data.concat(temp1, temp2);

      addPlaceholderPoints();

      data = data.concat(MBGdata.map(function (obj) { return { mills: obj.mills, mgdl: obj.mgdl, color: 'red', type: 'mbg', device: obj.device } }));

      data.forEach(function (d) {
        if (d.mgdl < 39) { d.color = 'transparent'; }
      });

      updateTitle();
      if (!isInitialData) {
        isInitialData = true;
        initializeCharts();
      }
      else {
        updateChart(false);
      }

    });

    ////////////////////////////////////////////////////////////////////////////////////////////////////////////////////////
    // Alarms and Text handling
    ////////////////////////////////////////////////////////////////////////////////////////////////////////////////////////
    socket.on('connect', function () {
      console.log('Client connected to server.');
    });


    //with predicted alarms, latestSGV may still be in target so to see if the alarm
    //  is for a HIGH we can only check if it's >= the bottom of the target
    function isAlarmForHigh() {
      return latestSGV.mgdl >= app.thresholds.bg_target_bottom;
    }

    //with predicted alarms, latestSGV may still be in target so to see if the alarm
    //  is for a LOW we can only check if it's <= the top of the target
    function isAlarmForLow() {
      return latestSGV.mgdl <= app.thresholds.bg_target_top;
    }

    socket.on('announcement', function (notify) {
      console.info('announcement received from server');
      console.log('notify:',notify);
      currentAnnouncement = notify;
      currentAnnouncement.received = Date.now();
      updateTitle();
    });

    socket.on('alarm', function (notify) {
      console.info('alarm received from server');
      console.log('notify:',notify);
      var enabled = (isAlarmForHigh() && browserSettings.alarmHigh) || (isAlarmForLow() && browserSettings.alarmLow);
      if (enabled) {
        console.log('Alarm raised!');
        currentAlarmType = 'alarm';
        generateAlarm(alarmSound,notify);
      } else {
        console.info('alarm was disabled locally', latestSGV.mgdl, browserSettings);
      }
      brushInProgress = false;
      updateChart(false);
    });

    socket.on('urgent_alarm', function (notify) {
      console.info('urgent alarm received from server');
      console.log('notify:',notify);

      var enabled = (isAlarmForHigh() && browserSettings.alarmUrgentHigh) || (isAlarmForLow() && browserSettings.alarmUrgentLow);
      if (enabled) {
        console.log('Urgent alarm raised!');
        currentAlarmType = 'urgent_alarm';
        generateAlarm(urgentAlarmSound,notify);
      } else {
        console.info('urgent alarm was disabled locally', latestSGV.mgdl, browserSettings);
      }
      brushInProgress = false;
      updateChart(false);
    });
    socket.on('clear_alarm', function () {
      if (alarmInProgress) {
        console.log('clearing alarm');
        stopAlarm();
      }
    });


    $('#testAlarms').click(function(event) {
      d3.selectAll('.audio.alarms audio').each(function () {
        var audio = this;
        playAlarm(audio);
        setTimeout(function() {
          audio.pause();
        }, 4000);
      });
      event.preventDefault();
    });
  }

  $.ajax('/api/v1/status.json', {
    success: function (xhr) {
      app = { name: xhr.name
        , version: xhr.version
        , head: xhr.head
        , apiEnabled: xhr.apiEnabled
        , enabledOptions: xhr.enabledOptions || ''
        , extendedSettings: xhr.extendedSettings
        , thresholds: xhr.thresholds
        , alarm_types: xhr.alarm_types
        , units: xhr.units
        , careportalEnabled: xhr.careportalEnabled
        , defaults: xhr.defaults
      };

      //TODO: currently we need the ar2 plugin for the cone
      if (app.enabledOptions.indexOf('ar2') < 0) {
        app.enabledOptions += ' ar2';
      }
    }
  }).done(function() {
    $('.appName').text(app.name);
    $('.version').text(app.version);
    $('.head').text(app.head);
    if (app.apiEnabled) {
      $('.serverSettings').show();
    }
    $('#treatmentDrawerToggle').toggle(app.careportalEnabled);
    Nightscout.plugins.init(app);
    browserSettings = getBrowserSettings(browserStorage);
    sbx = Nightscout.sandbox.clientInit(app, browserSettings, Date.now());
    $('.container').toggleClass('has-minor-pills', Nightscout.plugins.hasShownType('pill-minor', browserSettings));
    init();
  });

})();
>>>>>>> d425b2d6
<|MERGE_RESOLUTION|>--- conflicted
+++ resolved
@@ -1,1684 +1,3 @@
 'use strict';
 
-<<<<<<< HEAD
-window.Nightscout.client(Nightscout.plugins, serverSettings);
-=======
-(function () {
-  'use strict';
-
-  var BRUSH_TIMEOUT = 300000 // 5 minutes in ms
-    , DEBOUNCE_MS = 10
-    , TOOLTIP_TRANS_MS = 200 // milliseconds
-    , UPDATE_TRANS_MS = 750 // milliseconds
-    , TEN_SEC_IN_MS =  10000
-    , ONE_MIN_IN_MS = 60000
-    , FIVE_MINS_IN_MS = 300000
-    , THREE_HOURS_MS = 3 * 60 * 60 * 1000
-    , TWENTY_FIVE_MINS_IN_MS = 1500000
-    , THIRTY_MINS_IN_MS = 1800000
-    , SIXTY_MINS_IN_MS = 3600000
-    , FORMAT_TIME_12 = '%-I:%M %p'
-    , FORMAT_TIME_12_COMAPCT = '%-I:%M'
-    , FORMAT_TIME_24 = '%H:%M%'
-    , FORMAT_TIME_12_SCALE = '%-I %p'
-    , FORMAT_TIME_24_SCALE = '%H'
-    , WIDTH_SMALL_DOTS = 400
-    , WIDTH_BIG_DOTS = 800;
-
-  var socket
-    , isInitialData = false
-    , SGVdata = []
-    , MBGdata = []
-    , latestSGV
-    , latestUpdateTime
-    , prevSGV
-    , treatments
-    , profile
-    , cal
-    , devicestatusData
-    , padding = { top: 0, right: 10, bottom: 30, left: 10 }
-    , opacity = {current: 1, DAY: 1, NIGHT: 0.5}
-    , now = Date.now()
-    , data = []
-    , foucusRangeMS = THREE_HOURS_MS
-    , clientAlarms = {}
-    , alarmInProgress = false
-    , alarmMessage
-    , currentAlarmType = null
-    , currentAnnouncement
-    , alarmSound = 'alarm.mp3'
-    , urgentAlarmSound = 'alarm2.mp3';
-
-  var sbx
-    , rawbg = Nightscout.plugins('rawbg')
-    , delta = Nightscout.plugins('delta')
-    , direction = Nightscout.plugins('direction')
-    , errorcodes = Nightscout.plugins('errorcodes')
-    , translate = Nightscout.language.translate
-    , timeAgo = Nightscout.utils.timeAgo;
-
-  var jqWindow
-    , tooltip
-    , tickValues
-    , charts
-    , futureOpacity
-    , focus
-    , context
-    , xScale, xScale2, yScale, yScale2
-    , xAxis, yAxis, xAxis2, yAxis2
-    , prevChartWidth = 0
-    , prevChartHeight = 0
-    , focusHeight
-    , contextHeight
-    , dateFn = function (d) { return new Date(d.mills) }
-    , documentHidden = false
-    , brush
-    , brushTimer
-    , brushInProgress = false
-    , clip;
-
-  var container = $('.container')
-    , bgStatus = $('.bgStatus')
-    , currentBG = $('.bgStatus .currentBG')
-    , majorPills = $('.bgStatus .majorPills')
-    , minorPills = $('.bgStatus .minorPills')
-    , statusPills = $('.status .statusPills')
-    ;
-
-  Nightscout.language.set(serverSettings.defaults.language).DOMtranslate();
-  
-  function formatTime(time, compact) {
-    var timeFormat = getTimeFormat(false, compact);
-    time = d3.time.format(timeFormat)(time);
-    if (!isTimeFormat24()) {
-      time = time.toLowerCase();
-    }
-    return time;
-  }
-
-  function isTimeFormat24() {
-    return browserSettings && browserSettings.timeFormat && parseInt(browserSettings.timeFormat) === 24;
-  }
-
-  function getTimeFormat(isForScale, compact) {
-    var timeFormat = FORMAT_TIME_12;
-    if (isTimeFormat24()) {
-      timeFormat = isForScale ? FORMAT_TIME_24_SCALE : FORMAT_TIME_24;
-    } else {
-      timeFormat = isForScale ? FORMAT_TIME_12_SCALE : (compact ? FORMAT_TIME_12_COMAPCT : FORMAT_TIME_12);
-    }
-
-    return timeFormat;
-  }
-
-  // lixgbg: Convert mg/dL BG value to metric mmol
-  function scaleBg(bg) {
-    if (browserSettings.units === 'mmol') {
-      return Nightscout.units.mgdlToMMOL(bg);
-    } else {
-      return bg;
-    }
-  }
-
-  function generateTitle ( ) {
-    function s(value, sep) { return value ? value + ' ' : sep || ''; }
-
-    var title = '';
-
-    var time = latestSGV ? latestSGV.mills : (prevSGV ? prevSGV.mills : -1)
-      , ago = timeAgo(time, browserSettings);
-
-    if (ago && ago.status !== 'current') {
-      title =  s(ago.value) + s(ago.label, ' - ') + title;
-    } else if (latestSGV) {
-      var currentMgdl = latestSGV.mgdl;
-
-      if (currentMgdl < 39) {
-        title = s(errorcodes.toDisplay(currentMgdl), ' - ') + title;
-      } else {
-        var deltaDisplay = delta.calc(prevSGV, latestSGV, sbx).display;
-        title = s(scaleBg(currentMgdl)) + s(deltaDisplay) + s(direction.info(latestSGV).label) + title;
-      }
-    }
-    return title;
-  }
-
-  function resetCustomTitle ( ) {
-    var customTitle = browserSettings.customTitle || 'Nightscout';
-    $('.customTitle').text(customTitle);
-  }
-
-  function checkAnnouncement() {
-    var result = {
-      inProgress: currentAnnouncement ? Date.now() - currentAnnouncement.received < FIVE_MINS_IN_MS : false
-    };
-
-    if (result.inProgress) {
-      var message = currentAnnouncement.message.length > 1 ? currentAnnouncement.message : currentAnnouncement.title;
-      result.message = message;
-      $('.customTitle').text(message);
-    } else if (currentAnnouncement) {
-      currentAnnouncement = null;
-      console.info('cleared announcement');
-    }
-
-    return result;
-  }
-
-  function updateTitle ( ) {
-
-    var windowTitle;
-    var announcementStatus = checkAnnouncement();
-
-    if (alarmMessage && alarmInProgress) {
-      $('.customTitle').text(alarmMessage);
-      if (!isTimeAgoAlarmType(currentAlarmType)) {
-        windowTitle = alarmMessage + ': ' + generateTitle();
-      }
-    } else if (announcementStatus.inProgress && announcementStatus.message) {
-      windowTitle = announcementStatus.message + ': ' + generateTitle();
-    } else  {
-      resetCustomTitle();
-    }
-
-    container.toggleClass('announcing', announcementStatus.inProgress);
-
-    $(document).attr('title', windowTitle || generateTitle());
-  }
-
-  // initial setup of chart when data is first made available
-  function initializeCharts() {
-
-    // define the parts of the axis that aren't dependent on width or height
-    xScale = d3.time.scale()
-      .domain(d3.extent(data, dateFn));
-
-    yScale = d3.scale.log()
-      .domain([scaleBg(30), scaleBg(510)]);
-
-    xScale2 = d3.time.scale()
-      .domain(d3.extent(data, dateFn));
-
-    yScale2 = d3.scale.log()
-      .domain([scaleBg(36), scaleBg(420)]);
-
-    var tickFormat = d3.time.format.multi(  [
-      ['.%L', function(d) { return d.getMilliseconds(); }],
-      [':%S', function(d) { return d.getSeconds(); }],
-      ['%I:%M', function(d) { return d.getMinutes(); }],
-      [isTimeFormat24() ? '%H:%M' : '%-I %p', function(d) { return d.getHours(); }],
-      ['%a %d', function(d) { return d.getDay() && d.getDate() !== 1; }],
-      ['%b %d', function(d) { return d.getDate() !== 1; }],
-      ['%B', function(d) { return d.getMonth(); }],
-      ['%Y', function() { return true; }]
-    ]);
-
-    xAxis = d3.svg.axis()
-      .scale(xScale)
-      .tickFormat(tickFormat)
-      .ticks(4)
-      .orient('bottom');
-
-    yAxis = d3.svg.axis()
-      .scale(yScale)
-      .tickFormat(d3.format('d'))
-      .tickValues(tickValues)
-      .orient('left');
-
-    xAxis2 = d3.svg.axis()
-      .scale(xScale2)
-      .tickFormat(tickFormat)
-      .ticks(6)
-      .orient('bottom');
-
-    yAxis2 = d3.svg.axis()
-      .scale(yScale2)
-      .tickFormat(d3.format('d'))
-      .tickValues(tickValues)
-      .orient('right');
-
-    // setup a brush
-    brush = d3.svg.brush()
-      .x(xScale2)
-      .on('brushstart', brushStarted)
-      .on('brush', brushed)
-      .on('brushend', brushEnded);
-
-    updateChart(true);
-  }
-
-  // get the desired opacity for context chart based on the brush extent
-  function highlightBrushPoints(data) {
-    if (data.mills >= brush.extent()[0].getTime() && data.mills <= brush.extent()[1].getTime()) {
-      return futureOpacity(data.mills - latestSGV.mills);
-    } else {
-      return 0.5;
-    }
-  }
-
-  function addPlaceholderPoints () {
-    // TODO: This is a kludge to advance the time as data becomes stale by making old predictor clear (using color = 'none')
-    // This shouldn't need to be generated and can be fixed by using xScale.domain([x0,x1]) function with
-    // 2 days before now as x0 and 30 minutes from now for x1 for context plot, but this will be
-    // required to happen when 'now' event is sent from websocket.js every minute.  When fixed,
-    // remove this code and all references to `type: 'server-forecast'`
-    var last = _.findLast(data, {type: 'sgv'});
-    var lastTime = last && last.mills;
-    if (!lastTime) {
-      console.error('Bad Data, last point has no mills', last);
-      lastTime = Date.now();
-    }
-
-    var n = Math.ceil(12 * (1 / 2 + (now - lastTime) / SIXTY_MINS_IN_MS)) + 1;
-    for (var i = 1; i <= n; i++) {
-      data.push({
-        mills: lastTime + (i * FIVE_MINS_IN_MS), mgdl: 100, color: 'none', type: 'server-forecast'
-      });
-    }
-  }
-
-  // clears the current user brush and resets to the current real time data
-  function updateBrushToNow(skipBrushing) {
-
-    // get current time range
-    var dataRange = d3.extent(data, dateFn);
-
-    // update brush and focus chart with recent data
-    d3.select('.brush')
-      .transition()
-      .duration(UPDATE_TRANS_MS)
-      .call(brush.extent([new Date(dataRange[1].getTime() - foucusRangeMS), dataRange[1]]));
-
-    addPlaceholderPoints();
-
-    if (!skipBrushing) {
-      brushed(true);
-
-      // clear user brush tracking
-      brushInProgress = false;
-    }
-  }
-
-  function brushStarted() {
-    // update the opacity of the context data points to brush extent
-    context.selectAll('circle')
-      .data(data)
-      .style('opacity', 1);
-  }
-
-  function brushEnded() {
-    // update the opacity of the context data points to brush extent
-    context.selectAll('circle')
-      .data(data)
-      .style('opacity', function (d) { return highlightBrushPoints(d) });
-  }
-
-  function alarmingNow() {
-    return container.hasClass('alarming');
-  }
-
-  function inRetroMode() {
-    if (!brush) {
-      return false;
-    }
-
-    var time = brush.extent()[1].getTime();
-
-    return !alarmingNow() && time - TWENTY_FIVE_MINS_IN_MS < now;
-  }
-
-  function brushed(skipTimer) {
-
-    if (!skipTimer) {
-      // set a timer to reset focus chart to real-time data
-      clearTimeout(brushTimer);
-      brushTimer = setTimeout(updateBrushToNow, BRUSH_TIMEOUT);
-      brushInProgress = true;
-    }
-
-    var brushExtent = brush.extent();
-
-    // ensure that brush extent is fixed at 3.5 hours
-    if (brushExtent[1].getTime() - brushExtent[0].getTime() !== foucusRangeMS) {
-      // ensure that brush updating is with the time range
-      if (brushExtent[0].getTime() + foucusRangeMS > d3.extent(data, dateFn)[1].getTime()) {
-        brushExtent[0] = new Date(brushExtent[1].getTime() - foucusRangeMS);
-        d3.select('.brush')
-          .call(brush.extent([brushExtent[0], brushExtent[1]]));
-      } else {
-        brushExtent[1] = new Date(brushExtent[0].getTime() + foucusRangeMS);
-        d3.select('.brush')
-          .call(brush.extent([brushExtent[0], brushExtent[1]]));
-      }
-    }
-
-    var nowDate = new Date(brushExtent[1] - THIRTY_MINS_IN_MS);
-
-    function updateCurrentSGV(entry) {
-        var value = entry.mgdl
-          , ago = timeAgo(entry.mills, browserSettings)
-          , isCurrent = ago.status === 'current';
-
-      if (value === 9) {
-        currentBG.text('');
-      } else if (value < 39) {
-        currentBG.html(errorcodes.toDisplay(value));
-      } else if (value < 40) {
-        currentBG.text('LOW');
-      } else if (value > 400) {
-        currentBG.text('HIGH');
-      } else {
-        currentBG.text(scaleBg(value));
-      }
-
-      bgStatus.toggleClass('current', alarmingNow() || (isCurrent && !inRetroMode()));
-      if (!alarmingNow()) {
-        container.removeClass('urgent warning inrange');
-        if (isCurrent && !inRetroMode()) {
-          container.addClass(sgvToColoredRange(value));
-        }
-      }
-
-      currentBG.toggleClass('icon-hourglass', value === 9);
-      currentBG.toggleClass('error-code', value < 39);
-      currentBG.toggleClass('bg-limit', value === 39 || value > 400);
-
-      $('.container').removeClass('loading');
-
-    }
-
-    function updatePlugins (sgvs, time) {
-
-      var pluginBase = Nightscout.plugins.base(majorPills, minorPills, statusPills, bgStatus, tooltip);
-
-      sbx = Nightscout.sandbox.clientInit(app
-        , browserSettings
-        , new Date(time).getTime() //make sure we send a timestamp
-        , pluginBase, {
-          sgvs: sgvs
-          , cals: [cal]
-          , treatments: treatments
-          , profile: Nightscout.profile
-          , uploaderBattery: devicestatusData && devicestatusData.uploaderBattery
-        }
-      );
-
-      //all enabled plugins get a chance to set properties, even if they aren't shown
-      Nightscout.plugins.setProperties(sbx);
-
-      //only shown plugins get a chance to update visualisations
-      Nightscout.plugins.updateVisualisations(sbx);
-    }
-
-    var nowData = data.filter(function(d) {
-      return d.type === 'sgv';
-    });
-
-    if (inRetroMode()) {
-      var retroTime = brushExtent[1].getTime() - THIRTY_MINS_IN_MS;
-
-      nowData = nowData.filter(function(d) {
-        return d.mills >= brushExtent[1].getTime() - (2 * THIRTY_MINS_IN_MS) &&
-          d.mills <= brushExtent[1].getTime() - TWENTY_FIVE_MINS_IN_MS;
-      });
-
-      // sometimes nowData contains duplicates.  uniq it.
-      var lastDate = 0;
-      nowData = nowData.filter(function(d) {
-        var ok = lastDate + ONE_MIN_IN_MS < d.mills;
-        lastDate = d.mills;
-        return ok;
-      });
-
-      var focusPoint = nowData.length > 0 ? nowData[nowData.length - 1] : null;
-      if (focusPoint) {
-        updateCurrentSGV(focusPoint);
-      } else {
-        currentBG.text('---');
-        container.removeClass('urgent warning inrange');
-      }
-
-      updatePlugins(nowData, retroTime);
-
-      $('#currentTime')
-        .text(formatTime(new Date(retroTime), true))
-        .css('text-decoration','line-through');
-
-      updateTimeAgo();
-    } else {
-      // if the brush comes back into the current time range then it should reset to the current time and sg
-      nowData = nowData.slice(nowData.length - 2, nowData.length);
-      nowDate = now;
-
-      updateCurrentSGV(latestSGV);
-      updateClockDisplay();
-      updateTimeAgo();
-      updatePlugins(nowData, nowDate);
-
-    }
-
-    xScale.domain(brush.extent());
-
-    // get slice of data so that concatenation of predictions do not interfere with subsequent updates
-    var focusData = data.slice();
-
-    if (sbx.pluginBase.forecastPoints) {
-      focusData = focusData.concat(sbx.pluginBase.forecastPoints);
-    }
-
-    // bind up the focus chart data to an array of circles
-    // selects all our data into data and uses date function to get current max date
-    var focusCircles = focus.selectAll('circle').data(focusData, dateFn);
-
-    var focusRangeAdjustment = foucusRangeMS === THREE_HOURS_MS ? 1 : 1 + ((foucusRangeMS - THREE_HOURS_MS) / THREE_HOURS_MS / 8);
-
-    var dotRadius = function(type) {
-      var radius = prevChartWidth > WIDTH_BIG_DOTS ? 4 : (prevChartWidth < WIDTH_SMALL_DOTS ? 2 : 3);
-      if (type === 'mbg') {
-        radius *= 2;
-      } else if (type === 'forecast') {
-        radius = Math.min(3, radius - 1);
-      } else if (type === 'rawbg') {
-        radius = Math.min(2, radius - 1);
-      }
-
-      return radius / focusRangeAdjustment;
-    };
-
-    function isDexcom(device) {
-      return device && device.toLowerCase().indexOf('dexcom') === 0;
-    }
-
-    function prepareFocusCircles(sel) {
-      var badData = [];
-      sel.attr('cx', function (d) {
-        if (!d) {
-          console.error('Bad data', d);
-          return xScale(new Date(0));
-        } else if (!d.mills) {
-          console.error('Bad data, no mills', d);
-          return xScale(new Date(0));
-        } else {
-          return xScale(new Date(d.mills));
-        }
-      })
-      .attr('cy', function (d) {
-        var scaled = sbx.scaleEntry(d);
-        if (isNaN(scaled)) {
-          badData.push(d);
-          return yScale(scaleBg(450));
-        } else {
-          return yScale(scaled);
-        }
-      })
-      .attr('fill', function (d) { return d.type === 'forecast' ? 'none' : d.color; })
-      .attr('opacity', function (d) { return futureOpacity(d.mills - latestSGV.mills); })
-      .attr('stroke-width', function (d) { return d.type === 'mbg' ? 2 : d.type === 'forecast' ? 1 : 0; })
-      .attr('stroke', function (d) {
-        return (isDexcom(d.device) ? 'white' : d.type === 'forecast' ? d.color : '#0099ff');
-      })
-      .attr('r', function (d) { return dotRadius(d.type); });
-
-      if (badData.length > 0) {
-        console.warn('Bad Data: isNaN(sgv)', badData);
-      }
-
-      return sel;
-    }
-
-    // if already existing then transition each circle to its new position
-    prepareFocusCircles(focusCircles.transition().duration(UPDATE_TRANS_MS));
-
-    // if new circle then just display
-    prepareFocusCircles(focusCircles.enter().append('circle'))
-      .on('mouseover', function (d) {
-        if (d.type === 'sgv' || d.type === 'mbg') {
-          var bgType = (d.type === 'sgv' ? 'CGM' : (isDexcom(d.device) ? 'Calibration' : 'Meter'))
-            , rawbgValue = 0
-            , noiseLabel = '';
-
-          if (d.type === 'sgv') {
-            if (rawbg.showRawBGs(d.mgdl, d.noise, cal, sbx)) {
-              rawbgValue = scaleBg(rawbg.calc(d, cal, sbx));
-            }
-            noiseLabel = rawbg.noiseCodeToDisplay(d.mgdl, d.noise);
-          }
-
-          tooltip.transition().duration(TOOLTIP_TRANS_MS).style('opacity', .9);
-          tooltip.html('<strong>' + bgType + ' BG:</strong> ' + sbx.scaleEntry(d) +
-            (d.type === 'mbg' ? '<br/><strong>Device: </strong>' + d.device : '') +
-            (rawbgValue ? '<br/><strong>Raw BG:</strong> ' + rawbgValue : '') +
-            (noiseLabel ? '<br/><strong>Noise:</strong> ' + noiseLabel : '') +
-            '<br/><strong>Time:</strong> ' + formatTime(new Date(d.mills)))
-            .style('left', (d3.event.pageX) + 'px')
-            .style('top', (d3.event.pageY + 15) + 'px');
-        }
-      })
-      .on('mouseout', function (d) {
-        if (d.type === 'sgv' || d.type === 'mbg') {
-          tooltip.transition()
-            .duration(TOOLTIP_TRANS_MS)
-            .style('opacity', 0);
-        }
-      });
-
-    focusCircles.exit()
-      .remove();
-
-    // remove all insulin/carb treatment bubbles so that they can be redrawn to correct location
-    d3.selectAll('.path').remove();
-
-    // add treatment bubbles
-    // a higher bubbleScale will produce smaller bubbles (it's not a radius like focusDotRadius)
-    var bubbleScale = (prevChartWidth < WIDTH_SMALL_DOTS ? 4 : (prevChartWidth < WIDTH_BIG_DOTS ? 3 : 2)) * focusRangeAdjustment;
-
-    focus.selectAll('circle')
-      .data(treatments)
-      .each(function (d) { drawTreatment(d, bubbleScale, true) });
-
-    // transition open-top line to correct location
-    focus.select('.open-top')
-      .attr('x1', xScale2(brush.extent()[0]))
-      .attr('y1', yScale(scaleBg(30)))
-      .attr('x2', xScale2(brush.extent()[1]))
-      .attr('y2', yScale(scaleBg(30)));
-
-    // transition open-left line to correct location
-    focus.select('.open-left')
-      .attr('x1', xScale2(brush.extent()[0]))
-      .attr('y1', focusHeight)
-      .attr('x2', xScale2(brush.extent()[0]))
-      .attr('y2', prevChartHeight);
-
-    // transition open-right line to correct location
-    focus.select('.open-right')
-      .attr('x1', xScale2(brush.extent()[1]))
-      .attr('y1', focusHeight)
-      .attr('x2', xScale2(brush.extent()[1]))
-      .attr('y2', prevChartHeight);
-
-    focus.select('.now-line')
-      .transition()
-      .duration(UPDATE_TRANS_MS)
-      .attr('x1', xScale(nowDate))
-      .attr('y1', yScale(scaleBg(36)))
-      .attr('x2', xScale(nowDate))
-      .attr('y2', yScale(scaleBg(420)));
-
-    context.select('.now-line')
-      .transition()
-      .attr('x1', xScale2(brush.extent()[1]- THIRTY_MINS_IN_MS))
-      .attr('y1', yScale2(scaleBg(36)))
-      .attr('x2', xScale2(brush.extent()[1]- THIRTY_MINS_IN_MS))
-      .attr('y2', yScale2(scaleBg(420)));
-
-    // update x axis
-    focus.select('.x.axis')
-      .call(xAxis);
-
-    // add clipping path so that data stays within axis
-    focusCircles.attr('clip-path', 'url(#clip)');
-
-    function prepareTreatCircles(sel) {
-      function strokeColor (d) {
-        var color = 'white';
-        if (d.isAnnouncement) {
-          color = 'orange';
-        } else if (d.glucose) {
-          color = 'grey';
-        }
-        return color;
-      }
-
-      function fillColor (d) {
-        var color ='grey';
-        if (d.isAnnouncement) {
-          color = 'orange';
-        } else if (d.glucose) {
-          color = 'red';
-        }
-        return color;
-      }
-
-      sel.attr('cx', function (d) { return xScale(new Date(d.mills)); })
-        .attr('cy', function (d) { return yScale(sbx.scaleEntry(d)); })
-        .attr('r', function () { return dotRadius('mbg'); })
-        .attr('stroke-width', 2)
-        .attr('stroke', strokeColor)
-        .attr('fill', fillColor);
-
-      return sel;
-    }
-
-    function treatmentTooltip (d) {
-      return '<strong>'+translate('Time')+':</strong> ' + formatTime(new Date(d.mills)) + '<br/>' +
-        (d.eventType ? '<strong>'+translate('Treatment type')+':</strong> ' + d.eventType + '<br/>' : '') +
-        (d.glucose ? '<strong>'+translate('BG')+':</strong> ' + d.glucose + (d.glucoseType ? ' (' + translate(d.glucoseType) + ')': '') + '<br/>' : '') +
-        (d.enteredBy ? '<strong>'+translate('Entered by')+':</strong> ' + d.enteredBy + '<br/>' : '') +
-        (d.notes ? '<strong>'+translate('Notes')+':</strong> ' + d.notes : '');
-    }
-
-    function announcementTooltip (d) {
-      return '<strong>'+translate('Time')+':</strong> ' + formatTime(new Date(d.mills)) + '<br/>' +
-        (d.eventType ? '<strong>'+translate('Announcement')+'</strong><br/>' : '') +
-        (d.notes && d.notes.length > 1 ? '<strong>'+translate('Message')+':</strong> ' + d.notes + '<br/>' : '') +
-        (d.enteredBy ? '<strong>'+translate('Entered by')+':</strong> ' + d.enteredBy + '<br/>' : '');
-    }
-
-    //NOTE: treatments with insulin or carbs are drawn by drawTreatment()
-    // bind up the focus chart data to an array of circles
-    var treatCircles = focus.selectAll('rect').data(treatments.filter(function(treatment) {
-      return !treatment.carbs && !treatment.insulin;
-    }));
-
-    // if already existing then transition each circle to its new position
-    prepareTreatCircles(treatCircles.transition().duration(UPDATE_TRANS_MS));
-
-    // if new circle then just display
-    prepareTreatCircles(treatCircles.enter().append('circle'))
-      .on('mouseover', function (d) {
-        tooltip.transition().duration(TOOLTIP_TRANS_MS).style('opacity', .9);
-        tooltip.html(d.isAnnouncement ? announcementTooltip(d) : treatmentTooltip(d))
-          .style('left', (d3.event.pageX) + 'px')
-          .style('top', (d3.event.pageY + 15) + 'px');
-      })
-      .on('mouseout', function () {
-        tooltip.transition()
-          .duration(TOOLTIP_TRANS_MS)
-          .style('opacity', 0);
-      });
-
-    treatCircles.attr('clip-path', 'url(#clip)');
-  }
-
-  // called for initial update and updates for resize
-  var updateChart = _.debounce(function debouncedUpdateChart(init) {
-
-    if (documentHidden && !init) {
-      console.info('Document Hidden, not updating - ' + (new Date()));
-      return;
-    }
-    // get current data range
-    var dataRange = d3.extent(data, dateFn);
-
-    // get the entire container height and width subtracting the padding
-    var chartWidth = (document.getElementById('chartContainer')
-      .getBoundingClientRect().width) - padding.left - padding.right;
-
-    var chartHeight = (document.getElementById('chartContainer')
-      .getBoundingClientRect().height) - padding.top - padding.bottom;
-
-    // get the height of each chart based on its container size ratio
-    focusHeight = chartHeight * .7;
-    contextHeight = chartHeight * .2;
-
-    // get current brush extent
-    var currentBrushExtent = brush.extent();
-
-    // only redraw chart if chart size has changed
-    if ((prevChartWidth !== chartWidth) || (prevChartHeight !== chartHeight)) {
-
-      prevChartWidth = chartWidth;
-      prevChartHeight = chartHeight;
-
-      //set the width and height of the SVG element
-      charts.attr('width', chartWidth + padding.left + padding.right)
-        .attr('height', chartHeight + padding.top + padding.bottom);
-
-      // ranges are based on the width and height available so reset
-      xScale.range([0, chartWidth]);
-      xScale2.range([0, chartWidth]);
-      yScale.range([focusHeight, 0]);
-      yScale2.range([chartHeight, chartHeight - contextHeight]);
-
-      if (init) {
-
-        // if first run then just display axis with no transition
-        focus.select('.x')
-          .attr('transform', 'translate(0,' + focusHeight + ')')
-          .call(xAxis);
-
-        focus.select('.y')
-          .attr('transform', 'translate(' + chartWidth + ',0)')
-          .call(yAxis);
-
-        // if first run then just display axis with no transition
-        context.select('.x')
-          .attr('transform', 'translate(0,' + chartHeight + ')')
-          .call(xAxis2);
-
-        context.append('g')
-          .attr('class', 'x brush')
-          .call(d3.svg.brush().x(xScale2).on('brush', brushed))
-          .selectAll('rect')
-          .attr('y', focusHeight)
-          .attr('height', chartHeight - focusHeight);
-
-        // disable resizing of brush
-        d3.select('.x.brush').select('.background').style('cursor', 'move');
-        d3.select('.x.brush').select('.resize.e').style('cursor', 'move');
-        d3.select('.x.brush').select('.resize.w').style('cursor', 'move');
-
-        // create a clipPath for when brushing
-        clip = charts.append('defs')
-          .append('clipPath')
-          .attr('id', 'clip')
-          .append('rect')
-          .attr('height', chartHeight)
-          .attr('width', chartWidth);
-
-        // add a line that marks the current time
-        focus.append('line')
-          .attr('class', 'now-line')
-          .attr('x1', xScale(new Date(now)))
-          .attr('y1', yScale(scaleBg(30)))
-          .attr('x2', xScale(new Date(now)))
-          .attr('y2', yScale(scaleBg(420)))
-          .style('stroke-dasharray', ('3, 3'))
-          .attr('stroke', 'grey');
-
-        // add a y-axis line that shows the high bg threshold
-        focus.append('line')
-          .attr('class', 'high-line')
-          .attr('x1', xScale(dataRange[0]))
-          .attr('y1', yScale(scaleBg(app.thresholds.bg_high)))
-          .attr('x2', xScale(dataRange[1]))
-          .attr('y2', yScale(scaleBg(app.thresholds.bg_high)))
-          .style('stroke-dasharray', ('1, 6'))
-          .attr('stroke', '#777');
-
-        // add a y-axis line that shows the high bg threshold
-        focus.append('line')
-          .attr('class', 'target-top-line')
-          .attr('x1', xScale(dataRange[0]))
-          .attr('y1', yScale(scaleBg(app.thresholds.bg_target_top)))
-          .attr('x2', xScale(dataRange[1]))
-          .attr('y2', yScale(scaleBg(app.thresholds.bg_target_top)))
-          .style('stroke-dasharray', ('3, 3'))
-          .attr('stroke', 'grey');
-
-        // add a y-axis line that shows the low bg threshold
-        focus.append('line')
-          .attr('class', 'target-bottom-line')
-          .attr('x1', xScale(dataRange[0]))
-          .attr('y1', yScale(scaleBg(app.thresholds.bg_target_bottom)))
-          .attr('x2', xScale(dataRange[1]))
-          .attr('y2', yScale(scaleBg(app.thresholds.bg_target_bottom)))
-          .style('stroke-dasharray', ('3, 3'))
-          .attr('stroke', 'grey');
-
-        // add a y-axis line that shows the low bg threshold
-        focus.append('line')
-          .attr('class', 'low-line')
-          .attr('x1', xScale(dataRange[0]))
-          .attr('y1', yScale(scaleBg(app.thresholds.bg_low)))
-          .attr('x2', xScale(dataRange[1]))
-          .attr('y2', yScale(scaleBg(app.thresholds.bg_low)))
-          .style('stroke-dasharray', ('1, 6'))
-          .attr('stroke', '#777');
-
-        // add a y-axis line that opens up the brush extent from the context to the focus
-        focus.append('line')
-          .attr('class', 'open-top')
-          .attr('stroke', 'black')
-          .attr('stroke-width', 2);
-
-        // add a x-axis line that closes the the brush container on left side
-        focus.append('line')
-          .attr('class', 'open-left')
-          .attr('stroke', 'white');
-
-        // add a x-axis line that closes the the brush container on right side
-        focus.append('line')
-          .attr('class', 'open-right')
-          .attr('stroke', 'white');
-
-        // add a line that marks the current time
-        context.append('line')
-          .attr('class', 'now-line')
-          .attr('x1', xScale(new Date(now)))
-          .attr('y1', yScale2(scaleBg(36)))
-          .attr('x2', xScale(new Date(now)))
-          .attr('y2', yScale2(scaleBg(420)))
-          .style('stroke-dasharray', ('3, 3'))
-          .attr('stroke', 'grey');
-
-        // add a y-axis line that shows the high bg threshold
-        context.append('line')
-          .attr('class', 'high-line')
-          .attr('x1', xScale(dataRange[0]))
-          .attr('y1', yScale2(scaleBg(app.thresholds.bg_target_top)))
-          .attr('x2', xScale(dataRange[1]))
-          .attr('y2', yScale2(scaleBg(app.thresholds.bg_target_top)))
-          .style('stroke-dasharray', ('3, 3'))
-          .attr('stroke', 'grey');
-
-        // add a y-axis line that shows the low bg threshold
-        context.append('line')
-          .attr('class', 'low-line')
-          .attr('x1', xScale(dataRange[0]))
-          .attr('y1', yScale2(scaleBg(app.thresholds.bg_target_bottom)))
-          .attr('x2', xScale(dataRange[1]))
-          .attr('y2', yScale2(scaleBg(app.thresholds.bg_target_bottom)))
-          .style('stroke-dasharray', ('3, 3'))
-          .attr('stroke', 'grey');
-
-      } else {
-
-        // for subsequent updates use a transition to animate the axis to the new position
-        var focusTransition = focus.transition().duration(UPDATE_TRANS_MS);
-
-        focusTransition.select('.x')
-          .attr('transform', 'translate(0,' + focusHeight + ')')
-          .call(xAxis);
-
-        focusTransition.select('.y')
-          .attr('transform', 'translate(' + chartWidth + ', 0)')
-          .call(yAxis);
-
-        var contextTransition = context.transition().duration(UPDATE_TRANS_MS);
-
-        contextTransition.select('.x')
-          .attr('transform', 'translate(0,' + chartHeight + ')')
-          .call(xAxis2);
-
-        if (clip) {
-          // reset clip to new dimensions
-          clip.transition()
-            .attr('width', chartWidth)
-            .attr('height', chartHeight);
-        }
-
-        // reset brush location
-        context.select('.x.brush')
-          .selectAll('rect')
-          .attr('y', focusHeight)
-          .attr('height', chartHeight - focusHeight);
-
-        // clear current brush
-        d3.select('.brush').call(brush.clear());
-
-        // redraw old brush with new dimensions
-        d3.select('.brush').transition().duration(UPDATE_TRANS_MS).call(brush.extent(currentBrushExtent));
-
-        // transition lines to correct location
-        focus.select('.high-line')
-          .transition()
-          .duration(UPDATE_TRANS_MS)
-          .attr('x1', xScale(currentBrushExtent[0]))
-          .attr('y1', yScale(scaleBg(app.thresholds.bg_high)))
-          .attr('x2', xScale(currentBrushExtent[1]))
-          .attr('y2', yScale(scaleBg(app.thresholds.bg_high)));
-
-        focus.select('.target-top-line')
-          .transition()
-          .duration(UPDATE_TRANS_MS)
-          .attr('x1', xScale(currentBrushExtent[0]))
-          .attr('y1', yScale(scaleBg(app.thresholds.bg_target_top)))
-          .attr('x2', xScale(currentBrushExtent[1]))
-          .attr('y2', yScale(scaleBg(app.thresholds.bg_target_top)));
-
-        focus.select('.target-bottom-line')
-          .transition()
-          .duration(UPDATE_TRANS_MS)
-          .attr('x1', xScale(currentBrushExtent[0]))
-          .attr('y1', yScale(scaleBg(app.thresholds.bg_target_bottom)))
-          .attr('x2', xScale(currentBrushExtent[1]))
-          .attr('y2', yScale(scaleBg(app.thresholds.bg_target_bottom)));
-
-        focus.select('.low-line')
-          .transition()
-          .duration(UPDATE_TRANS_MS)
-          .attr('x1', xScale(currentBrushExtent[0]))
-          .attr('y1', yScale(scaleBg(app.thresholds.bg_low)))
-          .attr('x2', xScale(currentBrushExtent[1]))
-          .attr('y2', yScale(scaleBg(app.thresholds.bg_low)));
-
-        // transition open-top line to correct location
-        focus.select('.open-top')
-          .transition()
-          .duration(UPDATE_TRANS_MS)
-          .attr('x1', xScale2(currentBrushExtent[0]))
-          .attr('y1', yScale(scaleBg(30)))
-          .attr('x2', xScale2(currentBrushExtent[1]))
-          .attr('y2', yScale(scaleBg(30)));
-
-        // transition open-left line to correct location
-        focus.select('.open-left')
-          .transition()
-          .duration(UPDATE_TRANS_MS)
-          .attr('x1', xScale2(currentBrushExtent[0]))
-          .attr('y1', focusHeight)
-          .attr('x2', xScale2(currentBrushExtent[0]))
-          .attr('y2', chartHeight);
-
-        // transition open-right line to correct location
-        focus.select('.open-right')
-          .transition()
-          .duration(UPDATE_TRANS_MS)
-          .attr('x1', xScale2(currentBrushExtent[1]))
-          .attr('y1', focusHeight)
-          .attr('x2', xScale2(currentBrushExtent[1]))
-          .attr('y2', chartHeight);
-
-        // transition high line to correct location
-        context.select('.high-line')
-          .transition()
-          .duration(UPDATE_TRANS_MS)
-          .attr('x1', xScale2(dataRange[0]))
-          .attr('y1', yScale2(scaleBg(app.thresholds.bg_target_top)))
-          .attr('x2', xScale2(dataRange[1]))
-          .attr('y2', yScale2(scaleBg(app.thresholds.bg_target_top)));
-
-        // transition low line to correct location
-        context.select('.low-line')
-          .transition()
-          .duration(UPDATE_TRANS_MS)
-          .attr('x1', xScale2(dataRange[0]))
-          .attr('y1', yScale2(scaleBg(app.thresholds.bg_target_bottom)))
-          .attr('x2', xScale2(dataRange[1]))
-          .attr('y2', yScale2(scaleBg(app.thresholds.bg_target_bottom)));
-      }
-    }
-
-    // update domain
-    xScale2.domain(dataRange);
-
-    // only if a user brush is not active, update brush and focus chart with recent data
-    // else, just transition brush
-    var updateBrush = d3.select('.brush').transition().duration(UPDATE_TRANS_MS);
-    if (!brushInProgress) {
-      updateBrush
-        .call(brush.extent([new Date(dataRange[1].getTime() - foucusRangeMS), dataRange[1]]));
-      brushed(true);
-    } else {
-      updateBrush
-        .call(brush.extent([new Date(currentBrushExtent[1].getTime() - foucusRangeMS), currentBrushExtent[1]]));
-      brushed(true);
-    }
-
-    // bind up the context chart data to an array of circles
-    var contextCircles = context.selectAll('circle')
-      .data(data);
-
-    function prepareContextCircles(sel) {
-      var badData = [];
-      sel.attr('cx', function (d) { return xScale2(new Date(d.mills)); })
-        .attr('cy', function (d) {
-          var scaled = sbx.scaleEntry(d);
-          if (isNaN(scaled)) {
-            badData.push(d);
-            return yScale2(scaleBg(450));
-          } else {
-            return yScale2(scaled);
-          }
-        })
-        .attr('fill', function (d) { return d.color; })
-        .style('opacity', function (d) { return highlightBrushPoints(d) })
-        .attr('stroke-width', function (d) { return d.type === 'mbg' ? 2 : 0; })
-        .attr('stroke', function ( ) { return 'white'; })
-        .attr('r', function (d) { return d.type === 'mbg' ? 4 : 2; });
-
-      if (badData.length > 0) {
-        console.warn('Bad Data: isNaN(sgv)', badData);
-      }
-
-      return sel;
-    }
-
-    // if already existing then transition each circle to its new position
-    prepareContextCircles(contextCircles.transition().duration(UPDATE_TRANS_MS));
-
-    // if new circle then just display
-    prepareContextCircles(contextCircles.enter().append('circle'));
-
-    contextCircles.exit()
-      .remove();
-
-    // update x axis domain
-    context.select('.x')
-      .call(xAxis2);
-  }, DEBOUNCE_MS);
-
-  function sgvToColor(sgv) {
-    var color = 'grey';
-
-    if (browserSettings.theme === 'colors') {
-      if (sgv > app.thresholds.bg_high) {
-        color = 'red';
-      } else if (sgv > app.thresholds.bg_target_top) {
-        color = 'yellow';
-      } else if (sgv >= app.thresholds.bg_target_bottom && sgv <= app.thresholds.bg_target_top) {
-        color = '#4cff00';
-      } else if (sgv < app.thresholds.bg_low) {
-        color = 'red';
-      } else if (sgv < app.thresholds.bg_target_bottom) {
-        color = 'yellow';
-      }
-    }
-
-    return color;
-  }
-
-  function sgvToColoredRange(sgv) {
-    var range = '';
-
-    if (browserSettings.theme === 'colors') {
-      if (sgv > app.thresholds.bg_high) {
-        range = 'urgent';
-      } else if (sgv > app.thresholds.bg_target_top) {
-        range = 'warning';
-      } else if (sgv >= app.thresholds.bg_target_bottom && sgv <= app.thresholds.bg_target_top) {
-        range = 'inrange';
-      } else if (sgv < app.thresholds.bg_low) {
-        range = 'urgent';
-      } else if (sgv < app.thresholds.bg_target_bottom) {
-        range = 'warning';
-      }
-    }
-
-    return range;
-  }
-
-
-  function generateAlarm(file, reason) {
-    alarmInProgress = true;
-    alarmMessage = reason && reason.title;
-    var selector = '.audio.alarms audio.' + file;
-
-    if (!alarmingNow()) {
-      d3.select(selector).each(function () {
-        var audio = this;
-        playAlarm(audio);
-        $(this).addClass('playing');
-      });
-    }
-
-    container.addClass('alarming').addClass(file === urgentAlarmSound ? 'urgent' : 'warning');
-
-    updateTitle();
-  }
-
-  function playAlarm(audio) {
-    // ?mute=true disables alarms to testers.
-    if (querystring.mute !== 'true') {
-      audio.play();
-    } else {
-      showNotification('Alarm was muted (?mute=true)');
-    }
-  }
-
-  function stopAlarm(isClient, silenceTime) {
-    alarmInProgress = false;
-    alarmMessage = null;
-    container.removeClass('urgent warning');
-    d3.selectAll('audio.playing').each(function () {
-      var audio = this;
-      audio.pause();
-      $(this).removeClass('playing');
-    });
-
-    closeNotification();
-    container.removeClass('alarming');
-
-    updateTitle();
-
-    // only emit ack if client invoke by button press
-    if (isClient) {
-      if (isTimeAgoAlarmType(currentAlarmType)) {
-        container.removeClass('alarming-timeago');
-        var alarm = getClientAlarm(currentAlarmType);
-        alarm.lastAckTime = Date.now();
-        alarm.silenceTime = silenceTime;
-      }
-      socket.emit('ack', currentAlarmType || 'alarm', silenceTime);
-    }
-
-    brushed(false);
-  }
-
-  ////////////////////////////////////////////////////////////////////////////////////////////////////////////////////////
-  //draw a compact visualization of a treatment (carbs, insulin)
-  ////////////////////////////////////////////////////////////////////////////////////////////////////////////////////////
-  function drawTreatment(treatment, scale, showValues) {
-
-    if (!treatment.carbs && !treatment.insulin) { return; }
-
-    // don't render the treatment if it's not visible
-    if (Math.abs(xScale(new Date(treatment.mills))) > window.innerWidth) { return; }
-
-    var CR = treatment.CR || 20;
-    var carbs = treatment.carbs || CR;
-    var insulin = treatment.insulin || 1;
-
-    var R1 = Math.sqrt(Math.min(carbs, insulin * CR)) / scale,
-      R2 = Math.sqrt(Math.max(carbs, insulin * CR)) / scale,
-      R3 = R2 + 8 / scale;
-
-    if (isNaN(R1) || isNaN(R3) || isNaN(R3)) {
-      console.warn('Bad Data: Found isNaN value in treatment', treatment);
-      return;
-    }
-
-    var arc_data = [
-      { 'element': '', 'color': 'white', 'start': -1.5708, 'end': 1.5708, 'inner': 0, 'outer': R1 },
-      { 'element': '', 'color': 'transparent', 'start': -1.5708, 'end': 1.5708, 'inner': R2, 'outer': R3 },
-      { 'element': '', 'color': '#0099ff', 'start': 1.5708, 'end': 4.7124, 'inner': 0, 'outer': R1 },
-      { 'element': '', 'color': 'transparent', 'start': 1.5708, 'end': 4.7124, 'inner': R2, 'outer': R3 }
-    ];
-
-    arc_data[0].outlineOnly = !treatment.carbs;
-    arc_data[2].outlineOnly = !treatment.insulin;
-
-    if (treatment.carbs > 0) {
-      arc_data[1].element = Math.round(treatment.carbs) + ' g';
-    }
-
-    if (treatment.insulin > 0) {
-      arc_data[3].element = Math.round(treatment.insulin * 100) / 100 + ' U';
-    }
-
-    var arc = d3.svg.arc()
-      .innerRadius(function (d) { return 5 * d.inner; })
-      .outerRadius(function (d) { return 5 * d.outer; })
-      .endAngle(function (d) { return d.start; })
-      .startAngle(function (d) { return d.end; });
-
-    var treatmentDots = focus.selectAll('treatment-dot')
-      .data(arc_data)
-      .enter()
-      .append('g')
-      .attr('transform', 'translate(' + xScale(new Date(treatment.mills)) + ', ' + yScale(sbx.scaleEntry(treatment)) + ')')
-      .on('mouseover', function () {
-        tooltip.transition().duration(TOOLTIP_TRANS_MS).style('opacity', .9);
-        tooltip.html('<strong>'+translate('Time')+':</strong> ' + formatTime(new Date(treatment.mills)) + '<br/>' + '<strong>'+translate('Treatment type')+':</strong> ' + translate(treatment.eventType) + '<br/>' +
-            (treatment.carbs ? '<strong>'+translate('Carbs')+':</strong> ' + treatment.carbs + '<br/>' : '') +
-            (treatment.insulin ? '<strong>'+translate('Insulin')+':</strong> ' + treatment.insulin + '<br/>' : '') +
-            (treatment.glucose ? '<strong>'+translate('BG')+':</strong> ' + treatment.glucose + (treatment.glucoseType ? ' (' + translate(treatment.glucoseType) + ')': '') + '<br/>' : '') +
-            (treatment.enteredBy ? '<strong>'+translate('Entered by')+':</strong> ' + treatment.enteredBy + '<br/>' : '') +
-            (treatment.notes ? '<strong>'+translate('Notes')+':</strong> ' + treatment.notes : '')
-        )
-          .style('left', (d3.event.pageX) + 'px')
-          .style('top', (d3.event.pageY + 15) + 'px');
-      })
-      .on('mouseout', function () {
-        tooltip.transition()
-          .duration(TOOLTIP_TRANS_MS)
-          .style('opacity', 0);
-      });
-
-    treatmentDots.append('path')
-      .attr('class', 'path')
-      .attr('fill', function (d) { return d.outlineOnly ? 'transparent' : d.color; })
-      .attr('stroke-width', function (d) { return d.outlineOnly ? 1 : 0; })
-      .attr('stroke', function (d) { return d.color; })
-      .attr('id', function (d, i) { return 's' + i; })
-      .attr('d', arc);
-
-
-    // labels for carbs and insulin
-    if (showValues) {
-      var label = treatmentDots.append('g')
-        .attr('class', 'path')
-        .attr('id', 'label')
-        .style('fill', 'white');
-      label.append('text')
-        .style('font-size', 40 / scale)
-        .style('text-shadow', '0px 0px 10px rgba(0, 0, 0, 1)')
-        .attr('text-anchor', 'middle')
-        .attr('dy', '.35em')
-        .attr('transform', function (d) {
-          d.outerRadius = d.outerRadius * 2.1;
-          d.innerRadius = d.outerRadius * 2.1;
-          return 'translate(' + arc.centroid(d) + ')';
-        })
-        .text(function (d) { return d.element; });
-    }
-  }
-
-  function updateClock() {
-    updateClockDisplay();
-    var interval = (60 - (new Date()).getSeconds()) * 1000 + 5;
-    setTimeout(updateClock,interval);
-
-    updateTimeAgo();
-
-    // Dim the screen by reducing the opacity when at nighttime
-    if (browserSettings.nightMode) {
-      var dateTime = new Date();
-      if (opacity.current !== opacity.NIGHT && (dateTime.getHours() > 21 || dateTime.getHours() < 7)) {
-        $('body').css({ 'opacity': opacity.NIGHT });
-      } else {
-        $('body').css({ 'opacity': opacity.DAY });
-      }
-    }
-  }
-
-  function updateClockDisplay() {
-    if (inRetroMode()) {
-      return;
-    }
-    now = Date.now();
-    $('#currentTime').text(formatTime(new Date(now), true)).css('text-decoration', '');
-  }
-
-  function getClientAlarm(type) {
-    var alarm = clientAlarms[type];
-    if (!alarm) {
-      alarm = { type: type };
-      clientAlarms[type] = alarm;
-    }
-    return alarm;
-  }
-
-  function isTimeAgoAlarmType(alarmType) {
-    return alarmType === 'warnTimeAgo' || alarmType === 'urgentTimeAgo';
-  }
-
-  function isStale (ago) {
-    return browserSettings.alarmTimeAgoWarn && ago.status === 'warn'
-      || browserSettings.alarmTimeAgoUrgent && ago.status === 'urgent';
-  }
-
-  function notAcked (alarm) {
-    return Date.now() >= (alarm.lastAckTime || 0) + (alarm.silenceTime || 0);
-  }
-
-  function checkTimeAgoAlarm(ago) {
-    var level = ago.status
-      , alarm = getClientAlarm(level + 'TimeAgo');
-
-    if (isStale(ago) && notAcked(alarm)) {
-      currentAlarmType = alarm.type;
-      console.info('generating timeAgoAlarm', alarm.type);
-      container.addClass('alarming-timeago');
-      var message = {'title': 'Last data received ' + [ago.value, ago.label].join(' ')};
-      var sound = level === 'warn' ? alarmSound : urgentAlarmSound;
-      generateAlarm(sound, message);
-    }
-
-    container.toggleClass('alarming-timeago', ago.status !== 'current');
-
-    if (alarmingNow() && ago.status === 'current' && isTimeAgoAlarmType(currentAlarmType)) {
-      stopAlarm(true, ONE_MIN_IN_MS);
-    }
-  }
-
-  function updateTimeAgo() {
-    var lastEntry = $('#lastEntry')
-      , time = latestSGV ? latestSGV.mills : -1
-      , ago = timeAgo(time, browserSettings)
-      , retroMode = inRetroMode();
-
-    function updateTimeAgoPill() {
-      if (retroMode || !ago.value) {
-        lastEntry.find('em').hide();
-      } else {
-        lastEntry.find('em').show().text(ago.value);
-      }
-      if (retroMode || ago.label) {
-        lastEntry.find('label').show().text(retroMode ? 'RETRO' : ago.label);
-      } else {
-        lastEntry.find('label').hide();
-      }
-    }
-
-    lastEntry.removeClass('current warn urgent');
-    lastEntry.addClass(ago.status);
-
-    if (ago.status !== 'current') {
-      updateTitle();
-    }
-    checkTimeAgoAlarm(ago);
-
-    updateTimeAgoPill();
-  }
-
-  function init() {
-
-    jqWindow = $(window);
-
-    tooltip = d3.select('body').append('div')
-      .attr('class', 'tooltip')
-      .style('opacity', 0);
-
-    // Tick Values
-    if (browserSettings.units === 'mmol') {
-      tickValues = [
-        2.0
-        , Math.round(scaleBg(app.thresholds.bg_low))
-        , Math.round(scaleBg(app.thresholds.bg_target_bottom))
-        , 6.0
-        , Math.round(scaleBg(app.thresholds.bg_target_top))
-        , Math.round(scaleBg(app.thresholds.bg_high))
-        , 22.0
-      ];
-    } else {
-      tickValues = [
-        40
-        , app.thresholds.bg_low
-        , app.thresholds.bg_target_bottom
-        , 120
-        , app.thresholds.bg_target_top
-        , app.thresholds.bg_high
-        , 400
-      ];
-    }
-
-    futureOpacity = d3.scale.linear( )
-      .domain([TWENTY_FIVE_MINS_IN_MS, SIXTY_MINS_IN_MS])
-      .range([0.8, 0.1]);
-
-    // create svg and g to contain the chart contents
-    charts = d3.select('#chartContainer').append('svg')
-      .append('g')
-      .attr('class', 'chartContainer')
-      .attr('transform', 'translate(' + padding.left + ',' + padding.top + ')');
-
-    focus = charts.append('g');
-
-    // create the x axis container
-    focus.append('g')
-      .attr('class', 'x axis');
-
-    // create the y axis container
-    focus.append('g')
-      .attr('class', 'y axis');
-
-    context = charts.append('g');
-
-    // create the x axis container
-    context.append('g')
-      .attr('class', 'x axis');
-
-    // create the y axis container
-    context.append('g')
-      .attr('class', 'y axis');
-
-    function updateTimeAgoSoon() {
-      setTimeout(function updatingTimeAgoNow() {
-        updateTimeAgo();
-      }, TEN_SEC_IN_MS);
-    }
-
-    function refreshChart(updateToNow) {
-      if (updateToNow) {
-        updateBrushToNow();
-      }
-      updateChart(false);
-      updateTimeAgoSoon();
-    }
-
-    (function watchVisibility ( ) {
-      // Set the name of the hidden property and the change event for visibility
-      var hidden, visibilityChange;
-      if (typeof document.hidden !== 'undefined') {
-        hidden = 'hidden';
-        visibilityChange = 'visibilitychange';
-      } else if (typeof document.mozHidden !== 'undefined') {
-        hidden = 'mozHidden';
-        visibilityChange = 'mozvisibilitychange';
-      } else if (typeof document.msHidden !== 'undefined') {
-        hidden = 'msHidden';
-        visibilityChange = 'msvisibilitychange';
-      } else if (typeof document.webkitHidden !== 'undefined') {
-        hidden = 'webkitHidden';
-        visibilityChange = 'webkitvisibilitychange';
-      }
-
-      document.addEventListener(visibilityChange, function visibilityChanged ( ) {
-        var prevHidden = documentHidden;
-        documentHidden = document[hidden];
-
-        if (prevHidden && !documentHidden) {
-          console.info('Document now visible, updating - ' + new Date());
-          refreshChart(true);
-        }
-      });
-    })();
-
-    window.onresize = refreshChart;
-
-    updateClock();
-    updateTimeAgoSoon();
-
-    var silenceDropdown = new Dropdown('.dropdown-menu');
-
-    $('.bgButton').click(function (e) {
-      if (alarmingNow()) {
-        silenceDropdown.open(e);
-      }
-    });
-
-    $('#silenceBtn').find('a').click(function (e) {
-      stopAlarm(true, $(this).data('snooze-time'));
-      e.preventDefault();
-    });
-
-    $('.focus-range li').click(function(e) {
-      var li = $(e.target);
-      $('.focus-range li').removeClass('selected');
-      li.addClass('selected');
-      var hours = Number(li.data('hours'));
-      foucusRangeMS = (hours * 60 * 60 * 1000) + THIRTY_MINS_IN_MS;
-      refreshChart();
-    });
-
-    ////////////////////////////////////////////////////////////////////////////////////////////////////////////////////////
-    // Client-side code to connect to server and handle incoming data
-    ////////////////////////////////////////////////////////////////////////////////////////////////////////////////////////
-    socket = io.connect();
-
-    function mergeDataUpdate(isDelta, cachedDataArray, receivedDataArray) {
-
-      function nsArrayDiff(oldArray, newArray) {
-        var seen = {};
-        var l = oldArray.length;
-        for (var i = 0; i < l; i++) { seen[oldArray[i].mills] = true }
-        var result = [];
-        l = newArray.length;
-        for (var j = 0; j < l; j++) { if (!seen.hasOwnProperty(newArray[j].mills)) { result.push(newArray[j]); console.log('delta data found'); } }
-        return result;
-      }
-
-      // If there was no delta data, just return the original data
-      if (!receivedDataArray) {
-        return cachedDataArray;
-      }
-
-      // If this is not a delta update, replace all data
-      if (!isDelta) {
-        return receivedDataArray;
-      }
-
-      // If this is delta, calculate the difference, merge and sort
-      var diff = nsArrayDiff(cachedDataArray,receivedDataArray);
-      return cachedDataArray.concat(diff).sort(function(a, b) {
-        return a.mills - b.mills;
-      });
-    }
-
-    socket.on('dataUpdate', function receivedSGV(d) {
-
-      if (!d) {
-        return;
-      }
-
-      // Calculate the diff to existing data and replace as needed
-
-      SGVdata = mergeDataUpdate(d.delta, SGVdata, d.sgvs);
-      MBGdata = mergeDataUpdate(d.delta,MBGdata, d.mbgs);
-      treatments = mergeDataUpdate(d.delta,treatments, d.treatments);
-
-      if (d.profiles) {
-        profile = d.profiles[0];
-        Nightscout.profile.loadData(d.profiles);
-      }
-
-      if (d.cals) { cal = d.cals[d.cals.length-1]; }
-      if (d.devicestatus) { devicestatusData = d.devicestatus; }
-
-      // Do some reporting on the console
-      console.log('Total SGV data size', SGVdata.length);
-      console.log('Total treatment data size', treatments.length);
-
-      // Post processing after data is in
-
-      if (d.sgvs) {
-        // change the next line so that it uses the prediction if the signal gets lost (max 1/2 hr)
-        latestUpdateTime = Date.now();
-        latestSGV = SGVdata[SGVdata.length - 1];
-        prevSGV = SGVdata[SGVdata.length - 2];
-      }
-
-      var temp1 = [ ];
-      if (cal && rawbg.isEnabled(sbx)) {
-        temp1 = SGVdata.map(function (entry) {
-          var rawbgValue = rawbg.showRawBGs(entry.mgdl, entry.noise, cal, sbx) ? rawbg.calc(entry, cal, sbx) : 0;
-          if (rawbgValue > 0) {
-            return { mills: entry.mills - 2000, mgdl: rawbgValue, color: 'white', type: 'rawbg' };
-          } else {
-            return null;
-          }
-        }).filter(function(entry) { return entry !== null; });
-      }
-      var temp2 = SGVdata.map(function (obj) {
-        return { mills: obj.mills, mgdl: obj.mgdl, direction: obj.direction, color: sgvToColor(obj.mgdl), type: 'sgv', noise: obj.noise, filtered: obj.filtered, unfiltered: obj.unfiltered};
-      });
-      data = [];
-      data = data.concat(temp1, temp2);
-
-      addPlaceholderPoints();
-
-      data = data.concat(MBGdata.map(function (obj) { return { mills: obj.mills, mgdl: obj.mgdl, color: 'red', type: 'mbg', device: obj.device } }));
-
-      data.forEach(function (d) {
-        if (d.mgdl < 39) { d.color = 'transparent'; }
-      });
-
-      updateTitle();
-      if (!isInitialData) {
-        isInitialData = true;
-        initializeCharts();
-      }
-      else {
-        updateChart(false);
-      }
-
-    });
-
-    ////////////////////////////////////////////////////////////////////////////////////////////////////////////////////////
-    // Alarms and Text handling
-    ////////////////////////////////////////////////////////////////////////////////////////////////////////////////////////
-    socket.on('connect', function () {
-      console.log('Client connected to server.');
-    });
-
-
-    //with predicted alarms, latestSGV may still be in target so to see if the alarm
-    //  is for a HIGH we can only check if it's >= the bottom of the target
-    function isAlarmForHigh() {
-      return latestSGV.mgdl >= app.thresholds.bg_target_bottom;
-    }
-
-    //with predicted alarms, latestSGV may still be in target so to see if the alarm
-    //  is for a LOW we can only check if it's <= the top of the target
-    function isAlarmForLow() {
-      return latestSGV.mgdl <= app.thresholds.bg_target_top;
-    }
-
-    socket.on('announcement', function (notify) {
-      console.info('announcement received from server');
-      console.log('notify:',notify);
-      currentAnnouncement = notify;
-      currentAnnouncement.received = Date.now();
-      updateTitle();
-    });
-
-    socket.on('alarm', function (notify) {
-      console.info('alarm received from server');
-      console.log('notify:',notify);
-      var enabled = (isAlarmForHigh() && browserSettings.alarmHigh) || (isAlarmForLow() && browserSettings.alarmLow);
-      if (enabled) {
-        console.log('Alarm raised!');
-        currentAlarmType = 'alarm';
-        generateAlarm(alarmSound,notify);
-      } else {
-        console.info('alarm was disabled locally', latestSGV.mgdl, browserSettings);
-      }
-      brushInProgress = false;
-      updateChart(false);
-    });
-
-    socket.on('urgent_alarm', function (notify) {
-      console.info('urgent alarm received from server');
-      console.log('notify:',notify);
-
-      var enabled = (isAlarmForHigh() && browserSettings.alarmUrgentHigh) || (isAlarmForLow() && browserSettings.alarmUrgentLow);
-      if (enabled) {
-        console.log('Urgent alarm raised!');
-        currentAlarmType = 'urgent_alarm';
-        generateAlarm(urgentAlarmSound,notify);
-      } else {
-        console.info('urgent alarm was disabled locally', latestSGV.mgdl, browserSettings);
-      }
-      brushInProgress = false;
-      updateChart(false);
-    });
-    socket.on('clear_alarm', function () {
-      if (alarmInProgress) {
-        console.log('clearing alarm');
-        stopAlarm();
-      }
-    });
-
-
-    $('#testAlarms').click(function(event) {
-      d3.selectAll('.audio.alarms audio').each(function () {
-        var audio = this;
-        playAlarm(audio);
-        setTimeout(function() {
-          audio.pause();
-        }, 4000);
-      });
-      event.preventDefault();
-    });
-  }
-
-  $.ajax('/api/v1/status.json', {
-    success: function (xhr) {
-      app = { name: xhr.name
-        , version: xhr.version
-        , head: xhr.head
-        , apiEnabled: xhr.apiEnabled
-        , enabledOptions: xhr.enabledOptions || ''
-        , extendedSettings: xhr.extendedSettings
-        , thresholds: xhr.thresholds
-        , alarm_types: xhr.alarm_types
-        , units: xhr.units
-        , careportalEnabled: xhr.careportalEnabled
-        , defaults: xhr.defaults
-      };
-
-      //TODO: currently we need the ar2 plugin for the cone
-      if (app.enabledOptions.indexOf('ar2') < 0) {
-        app.enabledOptions += ' ar2';
-      }
-    }
-  }).done(function() {
-    $('.appName').text(app.name);
-    $('.version').text(app.version);
-    $('.head').text(app.head);
-    if (app.apiEnabled) {
-      $('.serverSettings').show();
-    }
-    $('#treatmentDrawerToggle').toggle(app.careportalEnabled);
-    Nightscout.plugins.init(app);
-    browserSettings = getBrowserSettings(browserStorage);
-    sbx = Nightscout.sandbox.clientInit(app, browserSettings, Date.now());
-    $('.container').toggleClass('has-minor-pills', Nightscout.plugins.hasShownType('pill-minor', browserSettings));
-    init();
-  });
-
-})();
->>>>>>> d425b2d6
+window.Nightscout.client.init(Nightscout.plugins, serverSettings);
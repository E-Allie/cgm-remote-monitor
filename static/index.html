<!DOCTYPE html>
<html>
    <head>
      <meta name="viewport" content="width=device-width, maximum-scale=1, initial-scale=1, user-scalable=0" />
      <meta name="apple-mobile-web-app-capable" content="yes">
      <title>Nightscout</title>

      <link rel="apple-touch-icon" sizes="57x57" href="/images/apple-touch-icon-57x57.png">
      <link rel="apple-touch-icon" sizes="60x60" href="/images/apple-touch-icon-60x60.png">
      <link rel="apple-touch-icon" sizes="72x72" href="/images/apple-touch-icon-72x72.png">
      <link rel="apple-touch-icon" sizes="76x76" href="/images/apple-touch-icon-76x76.png">
      <link rel="apple-touch-icon" sizes="114x114" href="/images/apple-touch-icon-114x114.png">
      <link rel="apple-touch-icon" sizes="120x120" href="/images/apple-touch-icon-120x120.png">
      <link rel="apple-touch-icon" sizes="144x144" href="/images/apple-touch-icon-144x144.png">
      <link rel="apple-touch-icon" sizes="152x152" href="/images/apple-touch-icon-152x152.png">
      <link rel="apple-touch-icon" sizes="180x180" href="/images/apple-touch-icon-180x180.png">
      <link rel="icon" type="image/png" href="/images/favicon-32x32.png" sizes="32x32">
      <link rel="icon" type="image/png" href="/images/android-chrome-192x192.png" sizes="192x192">
      <link rel="icon" type="image/png" href="/images/favicon-96x96.png" sizes="96x96">
      <link rel="icon" type="image/png" href="/images/favicon-16x16.png" sizes="16x16">
      <link rel="manifest" href="/manifest.json">
      <link rel="shortcut icon" href="/images/favicon.ico">
      <meta name="msapplication-TileColor" content="#00a300">
      <meta name="msapplication-TileImage" content="/images/mstile-144x144.png">
      <meta name="msapplication-config" content="/browserconfig.xml">
      <meta name="theme-color" content="#333333">

<<<<<<< HEAD
      <link rel="stylesheet" type="text/css" href="/css/drawer.css?v=0.9.0-dev" />
      <link rel="stylesheet" type="text/css" href="/css/main.css?v=0.9.0-dev" />
      <link rel="stylesheet" type="text/css" href="/css/dropdown.css" />
      <link rel="stylesheet" type="text/css" href="/css/sgv.css?v=0.9.0-dev" />
      <link rel="stylesheet" type="text/css" href="/bower_components/tipsy-jmalonzo/src/stylesheets/tipsy.css" />
      <link rel="stylesheet" type="text/css" href="/bower_components/jquery-ui/themes/ui-darkness/jquery-ui.min.css">    
=======
        <link rel="stylesheet" type="text/css" href="/css/drawer.css?v=0.8.3" />
        <link rel="stylesheet" type="text/css" href="/css/main.css?v=0.8.3" />
        <link rel="stylesheet" type="text/css" href="/css/dropdown.css" />
        <link rel="stylesheet" type="text/css" href="/css/sgv.css?v=0.8.3" />
        <link rel="stylesheet" type="text/css" href="/bower_components/tipsy-jmalonzo/src/stylesheets/tipsy.css" />
        <link rel="stylesheet" type="text/css" href="/bower_components/jquery-ui/themes/ui-darkness/jquery-ui.min.css">    
>>>>>>> 82e3f557
    </head>
    <body>
        <div class="container loading" id="container">
            <div id="toolbar">
                <div id="buttonbar">
                    <a id="testAlarms" class="tip" original-title="Alarm Test / Smartphone Enable" href="#"><i class="icon-volume"></i></a>
                    <a id="drawerToggle" class="tip" original-title="Settings" href="#"><i class="icon-menu"></i></a>
                    <a id="treatmentDrawerToggle" class="tip" original-title="Care Portal" href="#"><i class="icon-plus"></i></a>
                    <a id="boluscalcDrawerToggle" class="tip" original-title="Bolus Wizard" href="#"><i class="icon-calc"></i></a>
                </div>
                <div class="customTitle">Nightscout</div>
            </div>
            <div id="notification">
                <a href="#"><span></span><i class="icon-cancel-circled"></i></a>
            </div>
            <div class="primary">
                <div class="bgStatus current">
                    <div class="bgButton ">
                        <span class="pill rawbg hidden"><em></em><label></label></span>
                        <span class="currentBG">---</span>
                        <span class="pill direction"></span>
                    </div>
                    <ul class="dropdown-menu" id="silenceBtn"></ul>
                    <div class="majorPills"></div>
                    <div class="minorPills"></div>
                </div>

                <div class="status">
                    <div class="statusBox">
                        <div id="currentTime">---</div>
                        <div class="statusPills">
                            <span id="lastEntry" class="pill"><em></em><label></label></span>
                        </div>
                    </div>
                </div>
                <ul class="focus-range">
                    <li class="selected translate" data-hours="3">3HR</li>
                    <li data-hours="6" class="translate">6HR</li>
                    <li data-hours="12" class="translate">12HR</li>
                    <li data-hours="24" class="translate">24HR</li>
                </ul>
            </div>
            <div class="row-fluid section1">
                <div id="chartContainer"></div>
            </div>
        </div>

        <div id="drawer">
            <form id="settings-form">
                <ul class="navigation">
                  <li><a href="/report/index.html" target="reports" class="translate">Reports</a></li>
                  <li class="profilecontrol"><a id="editprofilelink" href="/profile/index.html" target="profileeditor" class="translate">Profile Editor</a></li>
                  <li class="foodcontrol"><a id="editfoodlink" href="/food/index.html" target="foodeditor" class="translate">Food Editor</a></li>
                  <li><a id="admintoolslink" href="/admin/index.html" target="admintools" class="translate">Admin Tools</a></li>
                </ul>
                <fieldset class="browserSettings">
                    <legend class="translate icon-cog">Settings</legend>
                    <dl class="radio">
                        <dt class="translate">Units</dt>
                        <dd><input type="radio" name="units-browser" id="mgdl-browser" value="mg/dl" checked /><label for="mgdl-browser">mg/dL</label></dd>
                        <dd><input type="radio" name="units-browser" id="mmol-browser" value="mmol" /><label for="mmol-browser">mmol/L</label></dd>
                    </dl>
                    <dl class="radio">
                        <dt class="translate">Date format</dt>
                        <dd><input type="radio" name="timeformat-browser" id="12-browser" value="12" checked /><label for="12-browser" class="translate">12 hours</label></dd>
                        <dd><input type="radio" name="timeformat-browser" id="24-browser" value="24" /><label for="24-browser" class="translate">24 hours</label></dd>
                    </dl>
                    <dl>
                      <dt class="translate">Language</dt>
                      <dd>
                        <select id="language">
                        </select>
                      </dd>
                    </dl>
                    <dl>
                      <dt class="translate">Scale</dt>
                      <dd>
                        <select id="scaleY">
                          <option class="translate" value="log">Logarithmic</option>
                          <option class="translate" value="linear">Linear</option>
                          <option class="translate" value="log-dynamic">Logarithmic (Dynamic)</option>
                        </select>
                      </dd>
                    </dl>
                    <dl>
                      <dt class="translate">Render Basal</dt>
                      <dd>
                        <select id="basalrender">
                          <option class="translate" value="none">None</option>
                          <option class="translate" value="default">Default</option>
                          <option class="translate" value="icicle">Icicle</option>
                        </select>
                      </dd>
                    </dl>
                    <dl class="toggle">
                        <dt><span class="translate">Enable Alarms</span> <a class="tip" original-title="When enabled an alarm may sound."><i class="icon-help-circled"></i></a></dt>
                        <dd><input type="checkbox" id="alarm-urgenthigh-browser" /><label for="alarm-urgenthigh-browser" class="translate">Urgent High Alarm</label></dd>
                        <dd><input type="checkbox" id="alarm-high-browser" /><label for="alarm-high-browser" class="translate">High Alarm</label></dd>
                        <dd><input type="checkbox" id="alarm-low-browser" /><label for="alarm-low-browser" class="translate">Low Alarm</label></dd>
                        <dd><input type="checkbox" id="alarm-urgentlow-browser" /><label for="alarm-urgentlow-browser" class="translate">Urgent Low Alarm</label></dd>
                        <dd>
                          <input type="checkbox" id="alarm-timeagowarn-browser"/><label for="alarm-timeagowarn-browser" class="translate">Stale Data: Warn</label>
                          <input type="text" id="alarm-timeagowarnmins-browser" class="timeago-mins" value="15"/>
                          <span class="translate">mins</span>
                        </dd>
                        <dd>
                          <input type="checkbox" id="alarm-timeagourgent-browser"/><label for="alarm-timeagourgent-browser" class="translate">Stale Data: Urgent</label>
                          <input type="text" id="alarm-timeagourgentmins-browser" class="timeago-mins" value="30"/>
                          <span class="translate">mins</span>
                        </dd>
                    </dl>
                    <dl class="toggle">
                        <dt><span class="translate">Night Mode</span> <a class="tip" original-title="When enabled the page will be dimmed from 10pm - 6am."><i class="icon-help-circled"></i></a></dt>
                        <dd><input type="checkbox" name="nightmode-browser" id="nightmode-browser" /><label for="nightmode-browser" class="translate">Enable</label></dd>
                    </dl>
                    <dl id="show-rawbg-option" class="toggle">
                      <dt><span class="translate">Show Raw BG Data</span> <a class="tip" original-title="When enabled small white dots will be disaplyed for raw BG data"><i class="icon-help-circled"></i></a></dt>
                      <dd><input type="radio" name="show-rawbg" id="show-rawbg-never" value="never"/><label for="show-rawbg-never" class="translate">Never</label></dd>
                      <dd><input type="radio" name="show-rawbg" id="show-rawbg-always" value="always"/><label for="show-rawbg-always" class="translate">Always</label></dd>
                      <dd><input type="radio" name="show-rawbg" id="show-rawbg-noise" value="noise"/><label for="show-rawbg-noise" class="translate">When there is noise</label></dd>
                    </dl>
                    <dl>
                        <dt class="translate">Custom Title</dt>
                        <dd><input type="text" id="customTitle" value="Nightscout" /></dd>
                    </dl>
                    <dl class="radio">
                        <dt class="translate">Theme</dt>
                        <dd><input type="radio" name="theme-browser" id="theme-default-browser" value="default" checked /><label for="theme-default-browser" class="translate">Default</label></dd>
                        <dd><input type="radio" name="theme-browser" id="theme-colors-browser" value="colors" /><label for="theme-colors-browser" class="translate">Colors</label></dd>
                    </dl>
                    <dl id="show-plugins" class="toggle">
                        <dt class="translate">Show Plugins</dt>
                    </dl>
                </fieldset>

                <div class="actions">
                  <button type="button" id="save" class="translate">Save</button>
                  <a id="useDefaults" class="pull-right translate" href="">Reset, and use defaults</a>
                </div>

                <fieldset id="about">
                    <legend class="translate">About</legend>
                    <div class="appName"></div>
                    <div>version <span class="version"></span></div>
                    <div>head <span class="head"></span></div>
                    <p>
                      <div>License: <a href="http://www.gnu.org/licenses/agpl.html" target="_blank">AGPL</a></div>
                      <div>Copyright © 2015 <a href="http://www.nightscoutfoundation.org/" target="_blank">The Nightscout Foundation</a></div>
                    </p>
                    <div class="links">
                        <a href="https://github.com/nightscout/cgm-remote-monitor/releases" target="_blank">Release Notes</a><br />
                        <a href="http://github.com/nightscout/cgm-remote-monitor" target="_blank">Open Source</a><br />
                        <a href="http://www.nightscout.info" target="_blank">Nightscout Info</a><br />
                        <a href="http://www.nightscoutfoundation.org/donations/" target="_blank">Help Support Nightscout</a><br />
                        <a href="https://www.facebook.com/groups/cgminthecloud/" target="_blank">CGM in the Cloud</a><br />
                    </div>
                </fieldset>
            </form>
        </div>

        <div id="treatmentDrawer">
            <form id="treatment-form">
                <fieldset class="treatmentData">
                    <legend class="translate">Log a Treatment</legend>
                    <label for="eventType" class="left-column">
                        <span class="translate">Event Type</span>
                        <select id="eventType"></select>
                    </label>

                    <fieldset id="bg">
                        <legend class="translate">Glucose Reading</legend>
                        <input type="number" step="any" id="glucoseValue" />
                        <label><br><span class="translate">Measurement Method</span><br></label>
                        <label for="meter">
                            <input type="radio" name="glucoseType" id="meter" value="Finger"/>
                            <span class="translate">Meter</span>
                        </label>
                        <label for="sensor">
                            <input type="radio" name="glucoseType" id="sensor" value="Sensor"/>
                            <span class="translate">Sensor<br></span>
                        </label>
                    </fieldset>
                    <label id="carbsGivenLabel" for="carbsGiven" class="left-column short-label">
                        <span class="translate">Carbs Given</span>
                        <input type="number" step="any" min="0" id="carbsGiven" placeholder="Amount in grams" class="titletranslate"/>
                    </label>
                    <label id="insulinGivenLabel" for="insulinGiven" class="left-column short-label">
                        <span class="translate">Insulin Given</span>
                        <input type="number" step="any" min="0" id="insulinGiven" placeholder="Amount in units" class="titletranslate"/>
                    </label>
                    <label id="durationLabel" for="duration" class="left-column short-label">
                        <span class="translate">Duration</span>
                        <input id="duration" placeholder="Duration in minutes" class="titletranslate"/>
                    </label>
                    <label id="percentLabel" for="percent" class="left-column short-label">
                        <span class="translate">Percent</span>
                        <input type="number" step="10" id="percent" placeholder="Basal change in %" class="titletranslate"/>
                    </label>
                    <label id="profileLabel" for="profile" class="left-column short-label">
                        <span class="translate">Profile</span>
                        <select id="profile"></select>
                    </label>
                    <label id="absoluteLabel" for="absolute" class="left-column short-label">
                        <span class="translate">Basal value</span>
                        <input type="number" step="0.025" id="absolute" placeholder="Absolute basal value" class="titletranslate"/>
                    </label>
                    <label id="preBolusLabel" for="preBolus" class="left-column short-label extra-space">
                        <span class="translate">Carb Time</span>
                        <select id="preBolus">
                            <option class="translate" value="-60">60 minutes earlier</option>
                            <option class="translate" value="-45">45 minutes earlier</option>
                            <option class="translate" value="-30">30 minutes earlier</option>
                            <option class="translate" value="-20">20 minutes earlier</option>
                            <option class="translate" value="-15">15 minutes earlier</option>
                            <option class="translate" value="0">Time in minutes</option>
                            <option class="translate" value="15">15 minutes later</option>
                            <option class="translate" value="20">20 minutes later</option>
                            <option class="translate" value="30">30 minutes later</option>
                            <option class="translate" value="45">45 minutes later</option>
                            <option class="translate" value="60">60 minutes later</option>
                        </select>
                    </label>

                    <!-- Label and textarea -->
                    <label for="notes" class="extra-space translate">Additional Notes, Comments</label>
                    <textarea id="notes"></textarea><br>

                    <label for="enteredBy" class="left-column extra-space">
                      <span class="translate">Entered By</span>
                      <input type="text" id="enteredBy" value="" />
                    </label>

                    <div id="eventTime">
                      <span class="translate">Event Time</span>
                      <label for="nowtime">
                        <input type="radio" name="nowOrOther" id="nowtime" value="now" checked="checked"/>
                        <span class="translate">Now</span>
                      </label>
                      <label for="othertime">
                        <input type="radio" name="nowOrOther" id="othertime" value="other"/>
                        <span class="translate">Other</span>
                      </label>
                      <input type="date" id="eventDateValue" name="eventDateValue" value="" class="eventinput eventdate"/>
                      <input type="time" id="eventTimeValue" name="eventTimeValue" value="" class="eventinput eventtime"/>
                   </div>

                  <button type="button" class="translate">Submit Form</button>
                </fieldset>
                <hr>
                <span class="translate">Authentication status</span>: </b>
                <span id="authentication_placeholder"></span>
            </form>
        </div>

        <div id="boluscalcDrawer">
          <form id="boluscalc-form">
            <fieldset class="boluscalcData">
              <legend>
                <span class="translate">Bolus Wizard</span>
              </legend>
              <table>
                <tr>
                  <td>
                  </td>
                  <td>
                    <span class="translate">BG</span>:
                    <span style="float:right;">
                      <input type="text" size="3" id="bc_bg" class="insulincalculationpart">
                    </span>
                  </td>
                  <td>
                  </td>
                </tr>
                <tr>
                  <td>
                    <input title="Use BG correction in calculation" type="checkbox" id="bc_usebg" class="insulincalculationpart titletranslate" checked>
                  </td>
                  <td style="width:170px">
                    <input type="radio" name="bc_bginput" id="bc_bgfromsensor" value="Sensor" checked>
                    <i title="BG from CGM (autoupdated)" class="icon-chart-line titletranslate" style="margin-right:0;margin-left:-0.6em;color:lightgreen"></i>
                    <input type="radio" name="bc_bginput" id="bc_bgfrommeter" value="Finger">
                    <i title="BG from meter" class="icon-tint titletranslate" style="margin-right:0;margin-left:-0.6em;color:red"></i>
                    <input type="radio" name="bc_bginput" id="bc_bgmanual" value="Manual">
                    <i title="Manual BG" class="icon-sort-numeric titletranslate" style="margin-right:0;margin-left:-0.6em;color:blue"></i>
                  </td>
                  <td id="bc_inzulinbgtd" class="insulincalculation">
                    <span style="float:right" id="bc_inzulinbg">0.00</span>
                  </td>
                </tr>
                <tr class="foodinput" style="display:none">
                  <td colspan="3" id="bc_gitd">
                    <span class="translate">GI</span>:
                    <select style="float:right;" id="bc_gi">
                      <option class="translate" value="1">Low</option>
                      <option class="translate" value="2" selected>Medium/Unknown</option>
                      <option class="translate" value="3">High</option>
                    </select>
                    <span style="float:right;" id="bc_gicalculated" style="display:none"></span>
                  </td>
                </tr>
                <tr class="foodinput foodcontrol">
                  <td colspan="3">
                    <span class="translate">Quickpick</span>: 
                    <br>
                    <select style="float:right;" id="bc_quickpick"></select>
                    <br>
                    <span id="bc_addfoodarea">
                      <span class="translate">or</span> 
                      <a href="#" style="float:right;" id="bc_addfromdatabase">
                        <span class="translate">Add from database</span>
                      </a>
                    </span>
                    <div id="bc_food">
                    </div>
                  </td>
                </tr>
                <tr>
                  <td>
                    <input title="Use carbs correction in calculation" type="checkbox" id="bc_usecarbs" class="insulincalculationpart titletranslate" checked>
                  </td>
                  <td>
                    <span class="translate">Carbs</span>:
                    <span style="float:right;">
                      <input type="text" size="3" id="bc_carbs" value="0" class="insulincalculationpart"> g
                    </span>
                  </td>
                  <td id="bc_inzulincarbstd" class="insulincalculation">
                    <span style="float:right" id="bc_inzulincarbs"></span>
                  </td>
                </tr>
                <tr class="cobcontrol">
                  <td>
                    <input title="Use COB correction in calculation" type="checkbox" id="bc_usecob" class="insulincalculationpart titletranslate">
                  </td>
                  <td>
                    <span class="translate">COB</span>:
                    <span style="float:right">
                      <span id="bc_cob"></span> g
                    </span>
                  </td>
                  <td class="insulincalculation">
                      <span style="float:right" id="bc_cobu"></span>
                  </td>
                </tr>
                <tr>
                  <td>
                    <input title="Use IOB in calculation" type="checkbox" id="bc_useiob" class="insulincalculationpart" checked>
                  </td>
                  <td>
                    <span class="translate">IOB</span>:
                  </td>
                  <td class="insulincalculation">
                    <span style="float:right" id="bc_iob">0.00</span>
                  </td>
                </tr>
                <tr>
                  <td>
                  </td>
                  <td>
                    <span class="translate">Other correction</span>:
                  </td>
                  <td class="insulincalculation">
                    <select style="float:right" id="bc_othercorrection" class="insulincalculationpart">
                      <option value="-1">-1.00</option>
                      <option value="-0.95">-0.95</option>
                      <option value="-0.90">-0.90</option>
                      <option value="-0.85">-0.85</option>
                      <option value="-0.80">-0.80</option>
                      <option value="-0.75">-0.75</option>
                      <option value="-0.70">-0.70</option>
                      <option value="-0.65">-0.65</option>
                      <option value="-0.60">-0.60</option>
                      <option value="-0.55">-0.55</option>
                      <option value="-0.50">-0.50</option>
                      <option value="-0.45">-0.45</option>
                      <option value="-0.40">-0.40</option>
                      <option value="-0.35">-0.35</option>
                      <option value="-0.30">-0.30</option>
                      <option value="-0.25">-0.25</option>
                      <option value="-0.20">-0.20</option>
                      <option value="-0.15">-0.15</option>
                      <option value="-0.10">-0.10</option>
                      <option value="-0.05">-0.05</option>
                      <option value="0" selected>0.00</option>
                      <option value="0.05">0.05</option>
                      <option value="0.10">0.10</option>
                      <option value="0.15">0.15</option>
                      <option value="0.20">0.20</option>
                      <option value="0.25">0.25</option>
                      <option value="0.30">0.30</option>
                      <option value="0.35">0.35</option>
                      <option value="0.40">0.40</option>
                      <option value="0.45">0.45</option>
                      <option value="0.50">0.50</option>
                      <option value="0.55">0.55</option>
                      <option value="0.60">0.60</option>
                      <option value="0.65">0.65</option>
                      <option value="0.70">0.70</option>
                      <option value="0.75">0.75</option>
                      <option value="0.80">0.80</option>
                      <option value="0.85">0.85</option>
                      <option value="0.90">0.90</option>
                      <option value="0.95">0.95</option>
                      <option value="1">1.00</option>
                    </select>
                  </td>
                </tr>
                <tr class="border_bottom">
                  <td>
                  </td>
                  <td>
                    <span class="translate">Rounding</span>:
                  </td>
                  <td class="insulincalculation">
                    <span style="float:right" id="bc_rouding">0.00</span>
                  </td>
                </tr>
                <tr id="bc_calculationintarget" class="insulintotalcalculation border_bottom">
                  <td>
                  </td>
                  <td colspan="2">
                    <span class="translate" style="font-size:1em">Calculation is in target range.</span>
                  </td>
                </tr>
                <tr  id="bc_insulinneededtr" class="insulintotalcalculation border_bottom">
                  <td>
                    <input title="Enter insulin correction in treatment" type="checkbox" id="bc_useinsulin" class="insulincalculationpart titletranslate" checked>
                  </td>
                  <td>
                    <span class="translate">Insulin needed</span>:
                  </td>
                  <td>
                    <span style="float:right" id="bc_insulintotal">0.00</span>
                  </td>
                </tr>
                <tr  id="bc_carbsneededtr" class="insulintotalcalculation border_bottom titletranslate" title="Carbs needed if Insulin total is negative value">
                  <td>
                  </td>
                  <td>
                    <span class="translate">Carbs needed</span>:
                    <span style="float:right" id="bc_carbsneeded"></span>
                  </td>
                  <td>
                    <span  style="float:right"id="bc_insulinover"></span>
                  </td>
                </tr>
                <tr class="border_bottom">
                  <td>
                  </td>
                  <td>
                    <span class="translate">Basal rate</span>:
                  </td>
                  <td>
                    <span id="bc_basal" style="float:right"></span>
                  </td>
                </tr>
              </table>
              <hr>
              <label for="bc_preBolus" class="left-column short-label extra-space">
                <span class="translate">Carb Time</span>:
                <select id="bc_preBolus">
                  <option class="translate" value="-60">60 minutes earlier</option>
                  <option class="translate" value="-45">45 minutes earlier</option>
                  <option class="translate" value="-30">30 minutes earlier</option>
                  <option class="translate" value="-20">20 minutes earlier</option>
                  <option class="translate" value="-15">15 minutes earlier</option>
                  <option class="translate" value="0" selected>Time in minutes</option>
                  <option class="translate" value="15">15 minutes later</option>
                  <option class="translate" value="20">20 minutes later</option>
                  <option class="translate" value="30">30 minutes later</option>
                  <option class="translate" value="45">45 minutes later</option>
                  <option class="translate" value="60">60 minutes later</option>
                </select>
              </label>
              <br>
              <label id="bc_profileLabel" for="preBolus" class="left-column short-label extra-space">
                <span class="translate">Profile</span>: 
                <select id="bc_profile" class="insulincalculationpart"></select>
              </label>
              <br>

              <!-- Label and textarea -->
              <label for="bc_notes" class="extra-space translate">Additional Notes, Comments</label>
              <textarea id="bc_notes" style="width:250px"></textarea>
              <br>

              <label for="bc_enteredBy" class="left-column extra-space">
                <span class="translate">Entered By</span>:
              </label>
              <input type="text" id="bc_enteredBy" value="" />

              <div id="bc_eventTime">
                <span class="translate">Event Time</span>:
                <input type="radio" name="bc_nowOrOther" id="bc_nowtime" value="now" checked="checked"/>
                <label for="bc_nowtime">
                  <span class="translate">Now</span>
                </label>
                <input type="radio" name="bc_nowOrOther" id="bc_othertime" value="other"/>
                <label for="bc_othertime">
                  <span class="translate">Other</span>
                </label>
                <input type="date" id="bc_eventDateValue" name="bc_eventTimeValue" value="" class="bc_eventtimeinput"/>
                <input type="time" id="bc_eventTimeValue" name="bc_eventTimeValue" value="" class="bc_eventtimeinput"/>
              </div>
              <div id="bc_retro" class="translate" style="display:none;width:100%;background-color:red;text-align: center;border: 2px solid black;border-radius: 10px;margin-top:10px;">RETRO MODE</div>
            </fieldset>
            <button type="button" class="translate">Submit Form</button>
          </form>
          
          <div id="bc_addfooddialog" style="display:none" title="Add food from your database" class="titletranslate">
            <fieldset class="browserSettings">
              <legend class="translate">Filter</legend>
              <span class="translate">Category</span>: <select id="bc_filter_category"></select>
              <span class="translate">Subcategory</span>: <select id="bc_filter_subcategory"></select>
              <br>
              <span class="translate">Name</span>: <input type="text" id="bc_filter_name"></select>
            </fieldset>
            <select id="bc_data" style="width:100%;"></select>
            <br>
            <br>
            <span class="translate">Portions</span>: <input type="number" step="0.1" min="0" value="1" size="3" id="bc_addportions">
          </div>
        </div>
    

        <div class="audio alarms">
            <audio src="/audio/alarm.mp3" preload="auto" loop="true" class="alarm mp3" type="audio/mp3"></audio>
            <audio src="/audio/alarm2.mp3" preload="auto" loop="true" class="urgent alarm2 mp3" type="audio/mp3"></audio>
        </div>

<<<<<<< HEAD
        <script src="/api/v1/status.js?v=0.9.0-dev"></script>
        <script src="/public/js/bundle.js?v=0.9.0-dev"></script>
=======
        <script src="/api/v1/status.js?v=0.8.3"></script>
        <script src="/public/js/bundle.js?v=0.8.3"></script>
>>>>>>> 82e3f557
        <script src="/socket.io/socket.io.js"></script>
        <script src="/bower_components/jQuery-Storage-API/jquery.storageapi.min.js"></script>
        <script src="/bower_components/tipsy-jmalonzo/src/javascripts/jquery.tipsy.js"></script>
        <script src="/bower_components/jquery-ui/jquery-ui.min.js"></script>
        <script src="/js/client.js"></script>
    </body>
</html><|MERGE_RESOLUTION|>--- conflicted
+++ resolved
@@ -25,21 +25,12 @@
       <meta name="msapplication-config" content="/browserconfig.xml">
       <meta name="theme-color" content="#333333">
 
-<<<<<<< HEAD
       <link rel="stylesheet" type="text/css" href="/css/drawer.css?v=0.9.0-dev" />
       <link rel="stylesheet" type="text/css" href="/css/main.css?v=0.9.0-dev" />
       <link rel="stylesheet" type="text/css" href="/css/dropdown.css" />
       <link rel="stylesheet" type="text/css" href="/css/sgv.css?v=0.9.0-dev" />
       <link rel="stylesheet" type="text/css" href="/bower_components/tipsy-jmalonzo/src/stylesheets/tipsy.css" />
-      <link rel="stylesheet" type="text/css" href="/bower_components/jquery-ui/themes/ui-darkness/jquery-ui.min.css">    
-=======
-        <link rel="stylesheet" type="text/css" href="/css/drawer.css?v=0.8.3" />
-        <link rel="stylesheet" type="text/css" href="/css/main.css?v=0.8.3" />
-        <link rel="stylesheet" type="text/css" href="/css/dropdown.css" />
-        <link rel="stylesheet" type="text/css" href="/css/sgv.css?v=0.8.3" />
-        <link rel="stylesheet" type="text/css" href="/bower_components/tipsy-jmalonzo/src/stylesheets/tipsy.css" />
-        <link rel="stylesheet" type="text/css" href="/bower_components/jquery-ui/themes/ui-darkness/jquery-ui.min.css">    
->>>>>>> 82e3f557
+      <link rel="stylesheet" type="text/css" href="/bower_components/jquery-ui/themes/ui-darkness/jquery-ui.min.css">
     </head>
     <body>
         <div class="container loading" id="container">
@@ -342,12 +333,12 @@
                 </tr>
                 <tr class="foodinput foodcontrol">
                   <td colspan="3">
-                    <span class="translate">Quickpick</span>: 
+                    <span class="translate">Quickpick</span>:
                     <br>
                     <select style="float:right;" id="bc_quickpick"></select>
                     <br>
                     <span id="bc_addfoodarea">
-                      <span class="translate">or</span> 
+                      <span class="translate">or</span>
                       <a href="#" style="float:right;" id="bc_addfromdatabase">
                         <span class="translate">Add from database</span>
                       </a>
@@ -516,7 +507,7 @@
               </label>
               <br>
               <label id="bc_profileLabel" for="preBolus" class="left-column short-label extra-space">
-                <span class="translate">Profile</span>: 
+                <span class="translate">Profile</span>:
                 <select id="bc_profile" class="insulincalculationpart"></select>
               </label>
               <br>
@@ -548,7 +539,7 @@
             </fieldset>
             <button type="button" class="translate">Submit Form</button>
           </form>
-          
+
           <div id="bc_addfooddialog" style="display:none" title="Add food from your database" class="titletranslate">
             <fieldset class="browserSettings">
               <legend class="translate">Filter</legend>
@@ -563,20 +554,15 @@
             <span class="translate">Portions</span>: <input type="number" step="0.1" min="0" value="1" size="3" id="bc_addportions">
           </div>
         </div>
-    
+
 
         <div class="audio alarms">
             <audio src="/audio/alarm.mp3" preload="auto" loop="true" class="alarm mp3" type="audio/mp3"></audio>
             <audio src="/audio/alarm2.mp3" preload="auto" loop="true" class="urgent alarm2 mp3" type="audio/mp3"></audio>
         </div>
 
-<<<<<<< HEAD
         <script src="/api/v1/status.js?v=0.9.0-dev"></script>
         <script src="/public/js/bundle.js?v=0.9.0-dev"></script>
-=======
-        <script src="/api/v1/status.js?v=0.8.3"></script>
-        <script src="/public/js/bundle.js?v=0.8.3"></script>
->>>>>>> 82e3f557
         <script src="/socket.io/socket.io.js"></script>
         <script src="/bower_components/jQuery-Storage-API/jquery.storageapi.min.js"></script>
         <script src="/bower_components/tipsy-jmalonzo/src/javascripts/jquery.tipsy.js"></script>

openapi: 3.0.0
servers:
  - url: /api/v1
info:
  title: Nightscout API
  description: Own your DData with the Nightscout API
<<<<<<< HEAD
  version: 0.11.2-rc2-20190323
=======
  version: 0.11.1
>>>>>>> dc7ea1bf
  license:
    name: AGPL 3
    url: 'https://www.gnu.org/licenses/agpl.txt'
security:
  - api_secret: []
    token_in_url: []
    jwtoken: []
paths:
  '/entries/{spec}':
    get:
      summary: All Entries matching query
      description: |
        The Entries endpoint returns information about the
        Nightscout entries.
      parameters:
        - name: spec
          in: path
          description: |
            entry id, such as `55cf81bc436037528ec75fa5` or a type filter such
            as `sgv`, `mbg`, etc.
          required: true
          schema:
            type: string
            default: sgv
        - name: find
          in: query
          description: |
            The query used to find entries, support nested query syntax, for
            example `find[dateString][$gte]=2015-08-27`.  All find parameters
            are interpreted as strings.
          required: false
          schema:
            type: string
        - name: count
          in: query
          description: Number of entries to return.
          required: false
          schema:
            type: number
      tags:
        - Entries
      responses:
        '200':
          description: An array of entries
          content:
            application/json:
              schema:
                $ref: '#/components/schemas/Entries'
        default:
          description: Entries
          content:
            application/json:
              schema:
                $ref: '#/components/schemas/Entries'
  '/slice/{storage}/{field}/{type}/{prefix}/{regex}':
    get:
      summary: All Entries matching query
      description: The Entries endpoint returns information about the Nightscout entries.
      parameters:
        - name: storage
          in: path
          description: >-
            Prefix to use in constructing a prefix-based regex, default is
            `entries`.
          required: true
          schema:
            type: string
            default: entries
        - name: field
          in: path
          description: >-
            Name of the field to use Regex against in query object, default is
            `dateString`.
          required: true
          schema:
            type: string
            default: dateString
        - name: type
          in: path
          description: 'The type field to search against, default is sgv.'
          required: true
          schema:
            type: string
            default: sgv
        - name: prefix
          in: path
          description: Prefix to use in constructing a prefix-based regex.
          required: true
          schema:
            type: string
            default: '2015'
        - name: regex
          in: path
          description: >
            Tail part of regexp to use in expanding/construccting a query
            object.

            Regexp also has bash-style brace and glob expansion applied to it,

            creating ways to search for modal times of day, perhaps using

            something like this syntax: `T{15..17}:.*`, this would search for

            all records from 3pm to 5pm.
          required: true
          schema:
            type: string
            default: .*
        - name: find
          in: query
          description: |
            The query used to find entries, support nested query syntax, for
            example `find[dateString][$gte]=2015-08-27`.  All find parameters
            are interpreted as strings.
          required: false
          schema:
            type: string
        - name: count
          in: query
          description: Number of entries to return.
          required: false
          schema:
            type: number
      tags:
        - Entries
      responses:
        '200':
          description: An array of entries
          content:
            application/json:
              schema:
                $ref: '#/components/schemas/Entries'
        default:
          description: Unexpected error
          content:
            application/json:
              schema:
                $ref: '#/components/schemas/Error'
  '/echo/{storage}/{spec}':
    get:
      summary: View generated Mongo Query object
      description: |
        Information about the mongo query object created by the query.
      parameters:
        - name: storage
          in: path
          description: |
            `entries`, or `treatments` to select the storage layer.
          required: true
          schema:
            type: string
            default: sgv
        - name: spec
          in: path
          description: |
            entry id, such as `55cf81bc436037528ec75fa5` or a type filter such
            as `sgv`, `mbg`, etc.
            This parameter is optional.
          required: true
          schema:
            type: string
            default: sgv
        - name: find
          in: query
          description: |
            The query used to find entries, support nested query syntax, for
            example `find[dateString][$gte]=2015-08-27`.  All find parameters
            are interpreted as strings.
          required: false
          schema:
            type: string
        - name: count
          in: query
          description: Number of entries to return.
          required: false
          schema:
            type: number
      tags:
        - Entries
        - Debug
      responses:
        '200':
          description: An array of entries
          content:
            application/json:
              schema:
                $ref: '#/components/schemas/MongoQuery'
  '/times/echo/{prefix}/{regex}':
    get:
      summary: Echo the query object to be used.
      description: Echo debug information about the query object constructed.
      parameters:
        - name: prefix
          in: path
          description: Prefix to use in constructing a prefix-based regex.
          required: true
          schema:
            type: string
        - name: regex
          in: path
          description: >
            Tail part of regexp to use in expanding/construccting a query
            object.

            Regexp also has bash-style brace and glob expansion applied to it,

            creating ways to search for modal times of day, perhaps using

            something like this syntax: `T{15..17}:.*`, this would search for

            all records from 3pm to 5pm.
          required: true
          schema:
            type: string
        - name: find
          in: query
          description: >-
            The query used to find entries, support nested query syntax, for
            example `find[dateString][$gte]=2015-08-27`.  All find parameters
            are interpreted as strings.
          required: false
          schema:
            type: string
        - name: count
          in: query
          description: Number of entries to return.
          required: false
          schema:
            type: number
      tags:
        - Entries
        - Debug
      responses:
        '200':
          description: An array of entries
          content:
            application/json:
              schema:
                $ref: '#/components/schemas/MongoQuery'
        default:
          description: Unexpected error
          content:
            application/json:
              schema:
                $ref: '#/components/schemas/Error'
  '/times/{prefix}/{regex}':
    get:
      summary: All Entries matching query
      description: The Entries endpoint returns information about the Nightscout entries.
      parameters:
        - name: prefix
          in: path
          description: Prefix to use in constructing a prefix-based regex.
          required: true
          schema:
            type: string
        - name: regex
          in: path
          description: >
            Tail part of regexp to use in expanding/construccting a query
            object.

            Regexp also has bash-style brace and glob expansion applied to it,

            creating ways to search for modal times of day, perhaps using

            something like this syntax: `T{15..17}:.*`, this would search for

            all records from 3pm to 5pm.
          required: true
          schema:
            type: string
        - name: find
          in: query
          description: >-
            The query used to find entries, support nested query syntax, for
            example `find[dateString][$gte]=2015-08-27`.  All find parameters
            are interpreted as strings.
          required: false
          schema:
            type: string
        - name: count
          in: query
          description: Number of entries to return.
          required: false
          schema:
            type: number
      tags:
        - Entries
      responses:
        '200':
          description: An array of entries
          content:
            application/json:
              schema:
                $ref: '#/components/schemas/Entries'
        default:
          description: Unexpected error
          content:
            application/json:
              schema:
                $ref: '#/components/schemas/Error'
  /entries:
    get:
      summary: All Entries matching query
      description: The Entries endpoint returns information about the Nightscout entries.
      parameters:
        - name: find
          in: query
          description: >-
            The query used to find entries, support nested query syntax, for
            example `find[dateString][$gte]=2015-08-27`.  All find parameters
            are interpreted as strings.
          required: false
          schema:
            type: string
        - name: count
          in: query
          description: Number of entries to return.
          required: false
          schema:
            type: number
      tags:
        - Entries
      responses:
        '200':
          description: An array of entries
          content:
            application/json:
              schema:
                $ref: '#/components/schemas/Entries'
        default:
          description: Unexpected error
          content:
            application/json:
              schema:
                $ref: '#/components/schemas/Error'
    post:
      tags:
        - Entries
      summary: Add new entries.
      description: ''
      operationId: addEntries
      responses:
        '200':
          description: Rejected list of entries.  Empty list is success.
        '405':
          description: Invalid input
      requestBody:
        content:
          application/json:
            schema:
              $ref: '#/components/schemas/Entries'
          text/plain:
            schema:
              $ref: '#/components/schemas/Entries'
        description: Entries to be uploaded.
        required: true
    delete:
      tags:
        - Entries
      summary: Delete entries matching query.
      description: 'Remove entries, same search syntax as GET.'
      operationId: remove
      parameters:
        - name: find
          in: query
          description: >-
            The query used to find entries, support nested query syntax, for
            example `find[dateString][$gte]=2015-08-27`.  All find parameters
            are interpreted as strings.
          required: false
          schema:
            type: string
        - name: count
          in: query
          description: Number of entries to return.
          required: false
          schema:
            type: number
      responses:
        '200':
          description: Empty list is success.
  /treatments:
    get:
      summary: Treatments
      description: >-
        The Treatments endpoint returns information about the Nightscout
        treatments.
      tags:
        - Treatments
      parameters:
        - name: find
          in: query
          description: >-
            The query used to find entries, supports nested query syntax. 
            Examples `find[insulin][$gte]=3` `find[carb][$gte]=100`
            `find[eventType]=Correction+Bolus` All find parameters are
            interpreted as strings.
          required: false
          schema:
            type: string
        - name: count
          in: query
          description: Number of entries to return.
          required: false
          schema:
            type: number
      responses:
        '200':
          description: An array of treatments
          content:
            application/json:
              schema:
                $ref: '#/components/schemas/Treatments'
        default:
          description: Unexpected error
          content:
            application/json:
              schema:
                $ref: '#/components/schemas/Error'
    post:
      tags:
        - Treatments
      summary: Add new treatments.
      description: ''
      operationId: addTreatments
      responses:
        '200':
          description: Rejected list of treatments.  Empty list is success.
        '405':
          description: Invalid input
      requestBody:
        content:
          application/json:
            schema:
              $ref: '#/components/schemas/Treatments'
        description: Treatments to be uploaded.
        required: true
    delete:
      tags:
        - Treatments
      summary: Delete treatments matching query.
      description: 'Remove treatments, same search syntax as GET.'
      operationId: remove
      parameters:
        - name: find
          in: query
          description: >-
            The query used to find treatments to delete,
            support nested query syntax, for example `find[insulin][$gte]=3`.
            All find parameters are interpreted as strings.
          required: false
          schema:
            type: string
        - name: count
          in: query
          description: Number of entries to return.
          required: false
          schema:
            type: number
      responses:
        '200':
          description: Empty list is success.
  '/treatments/{spec}':
    delete:
      summary: Delete treatments record with id provided in spec
      description: |
        The Treatments endpoint returns information about the
        Nightscout devicestatus records.
      parameters:
        - name: spec
          in: path
          description: |
            treatment id, such as `55cf81bc436037528ec75fa5`
          required: true
          schema:
            type: string
      tags:
        - Treatments
      responses:
        '200':
          description: A status record of the delete.
          content:
            application/json:
              schema:
                $ref: '#/components/schemas/DeleteStatus'
        default:
          description: Unexpected error
          content:
            application/json:
              schema:
                $ref: '#/components/schemas/Error'
  /profile:
    get:
      summary: Profile
      description: >-
        The Profile endpoint returns information about the Nightscout Treatment
        Profiles.
      tags:
        - Profile
      responses:
        '200':
          description: An array of treatments
          content:
            application/json:
              schema:
                $ref: '#/components/schemas/Profile'
        default:
          description: Unexpected error
          content:
            application/json:
              schema:
                $ref: '#/components/schemas/Error'
  /status:
    get:
      summary: Status
      description: 'Server side status, default settings and capabilities.'
      tags:
        - Status
      responses:
        '200':
          description: Server capabilities and status.
          content:
            application/json:
              schema:
                $ref: '#/components/schemas/Status'
        default:
          description: Unexpected error
          content:
            application/json:
              schema:
                $ref: '#/components/schemas/Error'
  /devicestatus/:
    get:
      summary: All Devicestatuses matching query
      description: >-
        The Devicestatus endpoint returns information about the Nightscout
        devicestatus records.
      parameters:
        - name: find
          in: query
          description: >-
            The query used to find entries, support nested query syntax, for
            example `find[dateString][$gte]=2015-08-27`.  All find parameters
            are interpreted as strings.
          required: false
          schema:
            type: string
        - name: count
          in: query
          description: Number of devicestatus records to return.
          required: false
          schema:
            type: number
      tags:
        - Devicestatus
      responses:
        '200':
          description: An array of devicestatus entries
          content:
            application/json:
              schema:
                $ref: '#/components/schemas/Devicestatuses'
        default:
          description: Unexpected error
          content:
            application/json:
              schema:
                $ref: '#/components/schemas/Error'
    post:
      tags:
        - Devicestatus
      summary: Add new devicestatus records.
      description: ''
      operationId: addDevicestatuses
      responses:
        '200':
          description: Rejected list of device statuses.  Empty list is success.
        '405':
          description: Invalid input
      requestBody:
        content:
          application/json:
            schema:
              $ref: '#/components/schemas/Devicestatuses'
        description: Device statuses to be uploaded.
        required: true
    delete:
      summary: Delete all Devicestatus records matching query
      description: |
        The Devicestatus endpoint returns information about the
        Nightscout devicestatus records.
      parameters:
        - name: find
          in: query
          description: |
            The query used to find entries, support nested query syntax, for
            example `find[created_at][$gte]=2015-08-27`.  All find parameters
            are interpreted as strings.
          required: false
          schema:
            type: string
      tags:
        - Devicestatus
      responses:
        '200':
          description: A status record of the delete.
          content:
            application/json:
              schema:
                $ref: '#/components/schemas/DeleteStatus'
        default:
          description: Unexpected error
          content:
            application/json:
              schema:
                $ref: '#/components/schemas/Error'
  '/devicestatus/{spec}':
    delete:
      summary: Delete devicestatus record with id provided in spec
      description: |
        The Devicestatus endpoint returns information about the
        Nightscout devicestatus records.
      parameters:
        - name: spec
          in: path
          description: |
            entry id, such as `55cf81bc436037528ec75fa5`
          required: true
          schema:
            type: string
      tags:
        - Devicestatus
      responses:
        '200':
          description: A status record of the delete.
          content:
            application/json:
              schema:
                $ref: '#/components/schemas/DeleteStatus'
        default:
          description: Unexpected error
          content:
            application/json:
              schema:
                $ref: '#/components/schemas/Error'
components:
  securitySchemes:
    api_secret:
      type: apiKey
      name: api_secret
      in: header
      description: The hash of the API_SECRET env var
    token_in_url:
      type: apiKey
      name: token
      in: query
      description: >-
        Add token as query item in the URL. You can manage access Token in
        `/admin`. This uses json webtokens.
    jwtoken:
      type: http
      scheme: bearer
      description: Use this if you know the temporary json webtoken.
      bearerFormat: JWT
  schemas:
    Entry:
      properties:
        type:
          type: string
          description: 'sgv, mbg, cal, etc'
        dateString:
          type: string
          description: 'dateString, prefer ISO `8601`'
        date:
          type: number
          description: Epoch
        sgv:
          type: number
          description: The glucose reading. (only available for sgv types)
        direction:
          type: string
          description: >-
            Direction of glucose trend reported by CGM. (only available for sgv
            types)
        noise:
          type: number
          description: Noise level at time of reading. (only available for sgv types)
        filtered:
          type: number
          description: >-
            The raw filtered value directly from CGM transmitter. (only
            available for sgv types)
        unfiltered:
          type: number
          description: >-
            The raw unfiltered value directly from CGM transmitter. (only
            available for sgv types)
        rssi:
          type: number
          description: >-
            The signal strength from CGM transmitter. (only available for sgv
            types)
    Entries:
      type: array
      items:
        $ref: '#/components/schemas/Entry'
    Devicestatus:
      required:
        - device
        - created_at
      properties:
        device:
          type: string
          description: 'Device type and hostname for example openaps://hostname'
        created_at:
          type: string
          description: 'dateString, prefer ISO `8601`'
        openaps:
          type: string
          description: 'OpenAPS devicestatus record - TODO: Fill Out Details'
        loop:
          type: string
          description: 'Loop devicestatus record - TODO: Fill Out Details'
        pump:
          $ref: '#/components/schemas/pump'
        uploader:
          $ref: '#/components/schemas/uploader'
        xdripjs:
          $ref: '#/components/schemas/xdripjs'
    Devicestatuses:
      type: array
      items:
        $ref: '#/components/schemas/Devicestatus'
    pump:
      properties:
        clock:
          type: string
          description: 'dateString, prefer ISO `8601`'
        battery:
          $ref: '#/components/schemas/pumpbattery'
        reservoir:
          type: number
          description: Amount of insulin remaining in pump reservoir
        status:
          $ref: '#/components/schemas/pumpstatus'
    pumpbattery:
      properties:
        status:
          type: string
          description: Pump Battery Status String
        voltage:
          type: number
          description: Pump Battery Voltage Level
    pumpstatus:
      properties:
        status:
          type: string
          description: Pump Status String
        bolusing:
          type: boolean
          description: Is Pump Bolusing
        suspended:
          type: boolean
          description: Is Pump Suspended
        timestamp:
          type: string
          description: 'dateString, prefer ISO `8601`'
    uploader:
      properties:
        batteryVoltage:
          type: number
          description: Uploader Device Battery Voltage
        battery:
          type: number
          description: Uploader Device Battery Percentage Charge Remaining
    xdripjs:
      properties:
        state:
          type: number
          description: CGM Sensor Session State Code
        stateString:
          type: string
          description: CGM Sensor Session State String
        stateStringShort:
          type: string
          description: CGM Sensor Session State Short String
        txId:
          type: string
          description: CGM Transmitter ID
        txStatus:
          type: number
          description: CGM Transmitter Status
        txStatusString:
          type: string
          description: CGM Transmitter Status String
        txStatusStringShort:
          type: string
          description: CGM Transmitter Status Short String
        txActivation:
          type: number
          description: CGM Transmitter Activation Milliseconds After Epoch
        mode:
          type: string
          description: 'Mode xdrip-js Application Operationg: expired, not expired, etc.'
        timestamp:
          type: number
          description: Last Update Milliseconds After Epoch
        rssi:
          type: number
          description: Receive Signal Strength of Transmitter
        unfiltered:
          type: number
          description: Most Recent Raw Unfiltered Glucose
        filtered:
          type: number
          description: Most Recent Raw Filtered Glucose
        noise:
          type: number
          description: 'Calculated Noise Value - 1=Clean, 2=Light, 3=Medium, 4=Heavy'
        noiseString:
          type: number
          description: Noise Value String
        slope:
          type: number
          description: Calibration Slope Value
        intercept:
          type: number
          description: Calibration Intercept Value
        calType:
          type: string
          description: Algorithm Used to Calculate Calibration Values
        lastCalibrationDate:
          type: number
          description: Most Recent Calibration Milliseconds After Epoch
        sessionStart:
          type: number
          description: Sensor Session Start Milliseconds After Epoch
        batteryTimestamp:
          type: number
          description: Most Recent Batter Status Read Milliseconds After Epoch
        voltagea:
          type: number
          description: Voltage of Battery A
        voltageb:
          type: number
          description: Voltage of Battery B
        temperature:
          type: number
          description: Transmitter Temperature
        resistance:
          type: number
          description: Sensor Resistance
    Treatment:
      properties:
        _id:
          type: string
          description: Internally assigned id.
        eventType:
          type: string
          description: The type of treatment event.
        created_at:
          type: string
          description: 'The date of the event, might be set retroactively .'
        glucose:
          type: string
          description: Current glucose.
        glucoseType:
          type: string
          description: 'Method used to obtain glucose, Finger or Sensor.'
        carbs:
          type: number
          description: Amount of carbs consumed in grams.
        protein:
          type: number
          description: Amount of protein consumed in grams.
        fat:
          type: number
          description: Amount of fat consumed in grams.
        insulin:
          type: number
          description: 'Amount of insulin, if any.'
        units:
          type: string
          description: 'The units for the glucose value, mg/dl or mmol.'
        notes:
          type: string
          description: Description/notes of treatment.
        enteredBy:
          type: string
          description: Who entered the treatment.
    Treatments:
      type: array
      items:
        $ref: '#/components/schemas/Treatment'
    Profile:
      properties:
        sens:
          type: integer
          description: Internally assigned id
        dia:
          type: integer
          description: Internally assigned id
        carbratio:
          type: integer
          description: Internally assigned id
        carbs_hr:
          type: integer
          description: Internally assigned id
        _id:
          type: string
          description: Internally assigned id
    Status:
      properties:
        apiEnabled:
          type: boolean
          description: Whether or not the REST API is enabled.
        careportalEnabled:
          type: boolean
          description: Whether or not the careportal is enabled in the API.
        head:
          type: string
          description: The git identifier for the running instance of the app.
        name:
          type: string
          description: Nightscout (static)
        version:
          type: string
          description: The version label of the app.
        settings:
          $ref: '#/components/schemas/Settings'
        extendedSettings:
          $ref: '#/components/schemas/ExtendedSettings'
    Settings:
      properties:
        units:
          type: string
          description: Default units for glucose measurements across the server.
        timeFormat:
          type: string
          description: Default time format
          enum:
            - 12
            - 24
        customTitle:
          type: string
          description: Default custom title to be displayed system wide.
        nightMode:
          type: boolean
          description: Should Night mode be enabled by default?
        theme:
          type: string
          description: >-
            Default theme to be displayed system wide, `default`, `colors`,
            `colorblindfriendly`.
        language:
          type: string
          description: Default language code to be used system wide
        showPlugins:
          type: string
          description: Plugins that should be shown by default
        showRawbg:
          type: string
          description: >-
            If Raw BG is enabled when should it be shown? `never`, `always`,
            `noise`
        alarmTypes:
          type: array
          items:
            type: string
          enum:
            - simple
            - predict
          description: 'Enabled alarm types, can be multiple'
        alarmUrgentHigh:
          type: boolean
          description: >-
            Enable/Disable client-side Urgent High alarms by default, for use
            with `simple` alarms.
        alarmHigh:
          type: boolean
          description: >-
            Enable/Disable client-side High alarms by default, for use with
            `simple` alarms.
        alarmLow:
          type: boolean
          description: >-
            Enable/Disable client-side Low alarms by default, for use with
            `simple` alarms.
        alarmUrgentLow:
          type: boolean
          description: >-
            Enable/Disable client-side Urgent Low alarms by default, for use
            with `simple` alarms.
        alarmTimeagoWarn:
          type: boolean
          description: Enable/Disable client-side stale data alarms by default.
        alarmTimeagoWarnMins:
          type: number
          description: Number of minutes before a stale data warning is generated.
        alarmTimeagoUrgent:
          type: boolean
          description: Enable/Disable client-side urgent stale data alarms by default.
        alarmTimeagoUrgentMins:
          type: number
          description: Number of minutes before a stale data warning is generated.
        enable:
          type: array
          items:
            type: string
          description: Enabled features
        thresholds:
          $ref: '#/components/schemas/Threshold'
    Threshold:
      properties:
        bg_high:
          type: integer
          description: High BG range.
        bg_target_top:
          type: integer
          description: Top of target range.
        bg_target_bottom:
          type: integer
          description: Bottom of target range.
        bg_low:
          type: integer
          description: Low BG range.
    ExtendedSettings:
      description: Extended settings of client side plugins
    MongoQuery:
      description: Mongo Query object.
    Error:
      properties:
        code:
          type: integer
          format: int32
        message:
          type: string
        fields:
          type: object
    DeleteStatus:
      properties:
        'n':
          type: integer
          format: int32
          description: Number of records deleted
        optime:
          $ref: '#/components/schemas/optime'
        electionId:
          type: string
          description: Election id of operation
        ok:
          type: integer
          format: int32
          description: Status of whether delete was successful
        operationTime:
          type: string
          description: Time delete operation was executed
        $clusterTime:
          type: string
          description: Information about execution time in cluster environment
    optime:
      properties:
        ts:
          type: string
          description: Time the operation started
        t:
          type: integer
          format: int32
          description: Time the operation took to complete<|MERGE_RESOLUTION|>--- conflicted
+++ resolved
@@ -4,11 +4,7 @@
 info:
   title: Nightscout API
   description: Own your DData with the Nightscout API
-<<<<<<< HEAD
-  version: 0.11.2-rc2-20190323
-=======
-  version: 0.11.1
->>>>>>> dc7ea1bf
+  version: 0.11.2-rc3-20190717
   license:
     name: AGPL 3
     url: 'https://www.gnu.org/licenses/agpl.txt'
